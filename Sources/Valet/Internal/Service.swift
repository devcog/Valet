--- conflicted
+++ resolved
@@ -25,14 +25,11 @@
     case standard(Identifier, Configuration)
     case sharedAccessGroup(Identifier, Configuration)
 
-<<<<<<< HEAD
     #if os(macOS)
     case standardOverride(service: Identifier, Configuration)
     case sharedAccessGroupOverride(service: Identifier, Configuration)
     #endif
-    
-=======
->>>>>>> b4f56abd
+
     // MARK: Equatable
     
     internal static func ==(lhs: Service, rhs: Service) -> Bool {
@@ -71,8 +68,11 @@
             configuration = desiredConfiguration
 
         case let .sharedAccessGroupOverride(identifier, desiredConfiguration):
-            ErrorHandler.assert(!identifier.description.hasPrefix("\(SecItem.sharedAccessGroupPrefix)."), "Do not add the Bundle Seed ID as a prefix to your identifier. Valet prepends this value for you. Your Valet will not be able to access the keychain with the provided configuration")
-            baseQuery[kSecAttrAccessGroup as String] = "\(SecItem.sharedAccessGroupPrefix).\(identifier.description)"
+            guard let sharedAccessGroupPrefix = SecItem.sharedAccessGroupPrefix else {
+                return nil
+            }
+            ErrorHandler.assert(!identifier.description.hasPrefix("\(sharedAccessGroupPrefix)."), "Do not add the Bundle Seed ID as a prefix to your identifier. Valet prepends this value for you. Your Valet will not be able to access the keychain with the provided configuration")
+            baseQuery[kSecAttrAccessGroup as String] = "\(sharedAccessGroupPrefix).\(identifier.description)"
             configuration = desiredConfiguration
         #endif
         }
