--- conflicted
+++ resolved
@@ -116,18 +116,12 @@
         case let .standard(identifier, configuration):
             service = Service.standard(with: configuration, identifier: identifier, accessibilityDescription: configuration.accessibility.description)
         case let .sharedAccessGroup(identifier, configuration):
-<<<<<<< HEAD
-            service = "VAL_\(configuration.description)_initWithSharedAccessGroupIdentifier:accessibility:_\(identifier)_\(configuration.accessibility.description)"
-
+            service = Service.sharedAccessGroup(with: configuration, identifier: identifier, accessibilityDescription: configuration.accessibility.description)
         #if os(macOS)
         case let .standardOverride(identifier, _),
              let .sharedAccessGroupOverride(identifier, _):
-             service = identifier.description
+            service = identifier.description
         #endif
-
-=======
-            service = Service.sharedAccessGroup(with: configuration, identifier: identifier, accessibilityDescription: configuration.accessibility.description)
->>>>>>> 163e4a4c
         }
 
         switch self {
