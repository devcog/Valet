--- conflicted
+++ resolved
@@ -91,16 +91,12 @@
             legacyValet.setString(passcode, forKey: key)
 
             XCTAssertNotNil(legacyValet.string(forKey: key))
-<<<<<<< HEAD
-            XCTAssertEqual(legacyValet.string(forKey: key), try permutation.string(forKey: key), "\(permutation) was not able to read from legacy counterpart: \(legacyValet)")
-=======
             if #available(OSX 10.15, *) {
                 #if os(macOS)
-                _ = permutation.migrateObjectsFromPreCatalina()
+                try permutation.migrateObjectsFromPreCatalina()
                 #endif
             }
-            XCTAssertEqual(legacyValet.string(forKey: key), permutation.string(forKey: key), "\(permutation) was not able to read from legacy counterpart: \(legacyValet)")
->>>>>>> 6ed26ad0
+            XCTAssertEqual(legacyValet.string(forKey: key), try permutation.string(forKey: key), "\(permutation) was not able to read from legacy counterpart: \(legacyValet)")
         }
     }
 
@@ -112,38 +108,34 @@
             legacyValet.setString(passcode, forKey: key)
 
             XCTAssertNotNil(legacyValet.string(forKey: key))
-<<<<<<< HEAD
-            XCTAssertEqual(legacyValet.string(forKey: key), try permutation.string(forKey: key), "\(permutation) was not able to read from legacy counterpart: \(legacyValet)")
-=======
             if #available(OSX 10.15, *) {
                 #if os(macOS)
-                _ = permutation.migrateObjectsFromPreCatalina()
+                try permutation.migrateObjectsFromPreCatalina()
                 #endif
             }
-            XCTAssertEqual(legacyValet.string(forKey: key), permutation.string(forKey: key), "\(permutation) was not able to read from legacy counterpart: \(legacyValet)")
->>>>>>> 6ed26ad0
+            XCTAssertEqual(legacyValet.string(forKey: key), try permutation.string(forKey: key), "\(permutation) was not able to read from legacy counterpart: \(legacyValet)")
         }
     }
 
-    func test_migrateObjectsFromAlwaysAccessibleValet_forwardsCompatibility_fromLegacyValet() {
+    func test_migrateObjectsFromAlwaysAccessibleValet_forwardsCompatibility_fromLegacyValet() throws {
         let alwaysAccessibleLegacyValet = VALLegacyValet(identifier: vanillaValet.identifier.description, accessibility: .always)!
         alwaysAccessibleLegacyValet.setString(passcode, forKey: key)
 
         let valet = Valet.valet(with: vanillaValet.identifier, accessibility: .afterFirstUnlock)
-        XCTAssertEqual(valet.migrateObjectsFromAlwaysAccessibleValet(removeOnCompletion: true), .success)
-        XCTAssertEqual(valet.string(forKey: key), passcode)
+        XCTAssertNoThrow(try valet.migrateObjectsFromAlwaysAccessibleValet(removeOnCompletion: true))
+        XCTAssertEqual(try valet.string(forKey: key), passcode)
     }
 
-    func test_migrateObjectsFromAlwaysAccessibleThisDeviceOnlyValet_forwardsCompatibility_fromLegacyValet() {
+    func test_migrateObjectsFromAlwaysAccessibleThisDeviceOnlyValet_forwardsCompatibility_fromLegacyValet() throws {
         let alwaysAccessibleLegacyValet = VALLegacyValet(identifier: vanillaValet.identifier.description, accessibility: .alwaysThisDeviceOnly)!
         alwaysAccessibleLegacyValet.setString(passcode, forKey: key)
 
         let valet = Valet.valet(with: vanillaValet.identifier, accessibility: .afterFirstUnlockThisDeviceOnly)
-        XCTAssertEqual(valet.migrateObjectsFromAlwaysAccessibleThisDeviceOnlyValet(removeOnCompletion: true), .success)
-        XCTAssertEqual(valet.string(forKey: key), passcode)
+        XCTAssertNoThrow(try valet.migrateObjectsFromAlwaysAccessibleThisDeviceOnlyValet(removeOnCompletion: true))
+        XCTAssertEqual(try valet.string(forKey: key), passcode)
     }
 
-    func test_migrateObjectsFromAlwaysAccessibleValet_forwardsCompatibility_withLegacySharedAccessGroupValet() {
+    func test_migrateObjectsFromAlwaysAccessibleValet_forwardsCompatibility_withLegacySharedAccessGroupValet() throws {
         guard testEnvironmentIsSigned() else {
             return
         }
@@ -151,11 +143,11 @@
         alwaysAccessibleLegacyValet.setString(passcode, forKey: key)
 
         let valet = Valet.sharedAccessGroupValet(with: Valet.sharedAccessGroupIdentifier, accessibility: .afterFirstUnlock)
-        XCTAssertEqual(valet.migrateObjectsFromAlwaysAccessibleValet(removeOnCompletion: true), .success)
-        XCTAssertEqual(valet.string(forKey: key), passcode)
+        XCTAssertNoThrow(try valet.migrateObjectsFromAlwaysAccessibleValet(removeOnCompletion: true))
+        XCTAssertEqual(try valet.string(forKey: key), passcode)
     }
 
-    func test_migrateObjectsFromAlwaysAccessibleThisDeviceOnlyValet_forwardsCompatibility_withLegacySharedAccessGroupValet() {
+    func test_migrateObjectsFromAlwaysAccessibleThisDeviceOnlyValet_forwardsCompatibility_withLegacySharedAccessGroupValet() throws {
         guard testEnvironmentIsSigned() else {
             return
         }
@@ -163,8 +155,8 @@
         alwaysAccessibleLegacyValet.setString(passcode, forKey: key)
 
         let valet = Valet.sharedAccessGroupValet(with: Valet.sharedAccessGroupIdentifier, accessibility: .afterFirstUnlockThisDeviceOnly)
-        XCTAssertEqual(valet.migrateObjectsFromAlwaysAccessibleThisDeviceOnlyValet(removeOnCompletion: true), .success)
-        XCTAssertEqual(valet.string(forKey: key), passcode)
+        XCTAssertNoThrow(try valet.migrateObjectsFromAlwaysAccessibleThisDeviceOnlyValet(removeOnCompletion: true))
+        XCTAssertEqual(try valet.string(forKey: key), passcode)
     }
 
 }