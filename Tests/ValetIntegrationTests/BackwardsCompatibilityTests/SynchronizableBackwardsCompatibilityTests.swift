--- conflicted
+++ resolved
@@ -33,12 +33,8 @@
             return
         }
 
-<<<<<<< HEAD
-        try Valet.iCloudCurrentAndLegacyPermutations(with: valet.identifier).forEach { permutation, legacyValet in
-=======
         let identifier = Identifier(nonEmpty: "BackwardsCompatibilityTest")!
-        Valet.iCloudCurrentAndLegacyPermutations(with: identifier).forEach { permutation, legacyValet in
->>>>>>> e35f1bae
+        try Valet.iCloudCurrentAndLegacyPermutations(with: identifier).forEach { permutation, legacyValet in
             legacyValet.setString(passcode, forKey: key)
 
             XCTAssertNotNil(legacyValet.string(forKey: key))
