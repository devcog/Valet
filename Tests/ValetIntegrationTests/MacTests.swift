--- conflicted
+++ resolved
@@ -93,67 +93,62 @@
         // This is not be the case upon setting a breakpoint and inspecting before the valet.setString(, forKey:) call above.
     }
 
-    func test_withExplicitlySet_assignsExplicitIdentifier() {
-        let explicitlySetIdentifier = Identifier(nonEmpty: #function)!
-        Valet.permutations(withExplictlySet: explicitlySetIdentifier, shared: false).forEach {
-            XCTAssertEqual($0.keychainQuery?[kSecAttrService as String], explicitlySetIdentifier.description)
-        }
-
-<<<<<<< HEAD
-    func test_migrateObjectsFromPreCatalina_migratesDataWrittenPreCatalina() throws {
-        guard #available(macOS 10.15, *) else {
-=======
-        Valet.iCloudPermutations(withExplictlySet: explicitlySetIdentifier, shared: false).forEach {
-            XCTAssertEqual($0.keychainQuery?[kSecAttrService as String], explicitlySetIdentifier.description)
+    func test_withExplicitlySet_assignsExplicitIdentifier() throws {
+        let explicitlySetIdentifier = Identifier(nonEmpty: #function)!
+        try Valet.permutations(withExplictlySet: explicitlySetIdentifier, shared: false).forEach {
+            XCTAssertEqual(try $0.keychainQuery()[kSecAttrService as String], explicitlySetIdentifier.description)
+        }
+
+        try Valet.iCloudPermutations(withExplictlySet: explicitlySetIdentifier, shared: false).forEach {
+            XCTAssertEqual(try $0.keychainQuery()[kSecAttrService as String], explicitlySetIdentifier.description)
         }
 
         guard testEnvironmentIsSigned() else {
->>>>>>> 62e3bd81
-            return
-        }
-
-        Valet.permutations(withExplictlySet: explicitlySetIdentifier, shared: true).forEach {
-            XCTAssertEqual($0.keychainQuery?[kSecAttrService as String], explicitlySetIdentifier.description)
-        }
-
-        Valet.iCloudPermutations(withExplictlySet: explicitlySetIdentifier, shared: true).forEach {
-            XCTAssertEqual($0.keychainQuery?[kSecAttrService as String], explicitlySetIdentifier.description)
-        }
-    }
-
-    func test_withExplicitlySet_canAccessKeychain() {
+            return
+        }
+
+        try Valet.permutations(withExplictlySet: explicitlySetIdentifier, shared: true).forEach {
+            XCTAssertEqual(try $0.keychainQuery()[kSecAttrService as String], explicitlySetIdentifier.description)
+        }
+
+        try Valet.iCloudPermutations(withExplictlySet: explicitlySetIdentifier, shared: true).forEach {
+            XCTAssertEqual(try $0.keychainQuery()[kSecAttrService as String], explicitlySetIdentifier.description)
+        }
+    }
+
+    func test_withExplicitlySet_canAccessKeychain() throws {
         guard testEnvironmentIsSigned() else {
             return
         }
 
         let explicitlySetIdentifier = Identifier(nonEmpty: #function)!
-        Valet.permutations(withExplictlySet: explicitlySetIdentifier, shared: false).forEach {
-            XCTAssertTrue($0.canAccessKeychain())
-
-            XCTAssertTrue($0.removeAllObjects())
-        }
-
-        Valet.iCloudPermutations(withExplictlySet: explicitlySetIdentifier, shared: false).forEach {
-            XCTAssertTrue($0.canAccessKeychain())
-
-            XCTAssertTrue($0.removeAllObjects())
-        }
-
-        let explicitlySetSharedAccessGroupIdentifier = Identifier(nonEmpty: "com.squareup.Valet-macOS-Test-Host-App")!
-        Valet.permutations(withExplictlySet: explicitlySetSharedAccessGroupIdentifier, shared: true).forEach {
-            XCTAssertTrue($0.canAccessKeychain())
-
-            XCTAssertTrue($0.removeAllObjects())
-        }
-
-        Valet.iCloudPermutations(withExplictlySet: explicitlySetSharedAccessGroupIdentifier, shared: true).forEach {
-            XCTAssertTrue($0.canAccessKeychain())
-
-            XCTAssertTrue($0.removeAllObjects())
-        }
-    }
-
-    func test_withExplicitlySet_canReadWrittenString() {
+        try Valet.permutations(withExplictlySet: explicitlySetIdentifier, shared: false).forEach {
+            XCTAssertTrue($0.canAccessKeychain())
+
+            try $0.removeAllObjects()
+        }
+
+        try Valet.iCloudPermutations(withExplictlySet: explicitlySetIdentifier, shared: false).forEach {
+            XCTAssertTrue($0.canAccessKeychain())
+
+            try $0.removeAllObjects()
+        }
+
+        let explicitlySetSharedAccessGroupIdentifier = Identifier(nonEmpty: "com.squareup.Valet-macOS-Test-Host-App")!
+        try Valet.permutations(withExplictlySet: explicitlySetSharedAccessGroupIdentifier, shared: true).forEach {
+            XCTAssertTrue($0.canAccessKeychain())
+
+            try $0.removeAllObjects()
+        }
+
+        try Valet.iCloudPermutations(withExplictlySet: explicitlySetSharedAccessGroupIdentifier, shared: true).forEach {
+            XCTAssertTrue($0.canAccessKeychain())
+
+            try $0.removeAllObjects()
+        }
+    }
+
+    func test_withExplicitlySet_canReadWrittenString() throws {
         guard testEnvironmentIsSigned() else {
             return
         }
@@ -162,33 +157,33 @@
         let key = "key"
         let passcode = "12345"
 
-        Valet.permutations(withExplictlySet: explicitlySetIdentifier, shared: false).forEach {
-            XCTAssertTrue($0.setString(passcode, forKey: key))
-            XCTAssertEqual($0.string(forKey: key), passcode)
-
-            XCTAssertTrue($0.removeAllObjects())
-        }
-
-        Valet.iCloudPermutations(withExplictlySet: explicitlySetIdentifier, shared: false).forEach {
-            XCTAssertTrue($0.setString(passcode, forKey: key))
-            XCTAssertEqual($0.string(forKey: key), passcode)
-
-            XCTAssertTrue($0.removeAllObjects())
-        }
-
-        let explicitlySetSharedAccessGroupIdentifier = Identifier(nonEmpty: "com.squareup.Valet-macOS-Test-Host-App")!
-        Valet.permutations(withExplictlySet: explicitlySetSharedAccessGroupIdentifier, shared: true).forEach {
-            XCTAssertTrue($0.setString(passcode, forKey: key))
-            XCTAssertEqual($0.string(forKey: key), passcode)
-
-            XCTAssertTrue($0.removeAllObjects())
-        }
-
-        Valet.iCloudPermutations(withExplictlySet: explicitlySetSharedAccessGroupIdentifier, shared: true).forEach {
-            XCTAssertTrue($0.setString(passcode, forKey: key))
-            XCTAssertEqual($0.string(forKey: key), passcode)
-
-            XCTAssertTrue($0.removeAllObjects())
+        try Valet.permutations(withExplictlySet: explicitlySetIdentifier, shared: false).forEach {
+            try $0.setString(passcode, forKey: key)
+            XCTAssertEqual(try $0.string(forKey: key), passcode)
+
+            try $0.removeAllObjects()
+        }
+
+        try Valet.iCloudPermutations(withExplictlySet: explicitlySetIdentifier, shared: false).forEach {
+            try $0.setString(passcode, forKey: key)
+            XCTAssertEqual(try $0.string(forKey: key), passcode)
+
+            try $0.removeAllObjects()
+        }
+
+        let explicitlySetSharedAccessGroupIdentifier = Identifier(nonEmpty: "com.squareup.Valet-macOS-Test-Host-App")!
+        try Valet.permutations(withExplictlySet: explicitlySetSharedAccessGroupIdentifier, shared: true).forEach {
+            try $0.setString(passcode, forKey: key)
+            XCTAssertEqual(try $0.string(forKey: key), passcode)
+
+            try $0.removeAllObjects()
+        }
+
+        try Valet.iCloudPermutations(withExplictlySet: explicitlySetSharedAccessGroupIdentifier, shared: true).forEach {
+            try $0.setString(passcode, forKey: key)
+            XCTAssertEqual(try $0.string(forKey: key), passcode)
+
+            try $0.removeAllObjects()
         }
     }
 
@@ -246,7 +241,7 @@
 
     // MARK: Migration - PreCatalina
 
-    func test_migrateObjectsFromPreCatalina_migratesDataWrittenPreCatalina() {
+    func test_migrateObjectsFromPreCatalina_migratesDataWrittenPreCatalina() throws {
         guard #available(macOS 10.15, *) else {
             return
         }
@@ -264,7 +259,9 @@
         SecItemDelete(preCatalinaWriteQuery as CFDictionary)
 
         XCTAssertEqual(SecItemAdd(preCatalinaWriteQuery as CFDictionary, nil), errSecSuccess)
-        XCTAssertNil(try valet.object(forKey: key))
+        XCTAssertThrowsError(try valet.object(forKey: key)) { error in
+            XCTAssertEqual(error as? KeychainError, .itemNotFound)
+        }
         XCTAssertNoThrow(try valet.migrateObjectsFromPreCatalina())
         XCTAssertEqual(try valet.object(forKey: key), object)
     }
