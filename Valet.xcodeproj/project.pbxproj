// !$*UTF8*$!
{
	archiveVersion = 1;
	classes = {
	};
	objectVersion = 46;
	objects = {

/* Begin PBXBuildFile section */
		1612FD1122A9C95500FC1142 /* SecItemTests.swift in Sources */ = {isa = PBXBuildFile; fileRef = 1612FCFF22A9C95400FC1142 /* SecItemTests.swift */; };
		1612FD1222A9C95500FC1142 /* SecItemTests.swift in Sources */ = {isa = PBXBuildFile; fileRef = 1612FCFF22A9C95400FC1142 /* SecItemTests.swift */; };
		1612FD1322A9C95500FC1142 /* SecItemTests.swift in Sources */ = {isa = PBXBuildFile; fileRef = 1612FCFF22A9C95400FC1142 /* SecItemTests.swift */; };
		1612FD1422A9C95500FC1142 /* CloudIntegrationTests.swift in Sources */ = {isa = PBXBuildFile; fileRef = 1612FD0022A9C95400FC1142 /* CloudIntegrationTests.swift */; };
		1612FD1522A9C95500FC1142 /* CloudIntegrationTests.swift in Sources */ = {isa = PBXBuildFile; fileRef = 1612FD0022A9C95400FC1142 /* CloudIntegrationTests.swift */; };
		1612FD1622A9C95500FC1142 /* CloudIntegrationTests.swift in Sources */ = {isa = PBXBuildFile; fileRef = 1612FD0022A9C95400FC1142 /* CloudIntegrationTests.swift */; };
		1612FD1722A9C95500FC1142 /* SinglePromptSecureEnclaveBackwardsCompatibilityTests.swift in Sources */ = {isa = PBXBuildFile; fileRef = 1612FD0222A9C95400FC1142 /* SinglePromptSecureEnclaveBackwardsCompatibilityTests.swift */; };
		1612FD1822A9C95500FC1142 /* SinglePromptSecureEnclaveBackwardsCompatibilityTests.swift in Sources */ = {isa = PBXBuildFile; fileRef = 1612FD0222A9C95400FC1142 /* SinglePromptSecureEnclaveBackwardsCompatibilityTests.swift */; };
		1612FD1A22A9C95500FC1142 /* SynchronizableBackwardsCompatibilityTests.swift in Sources */ = {isa = PBXBuildFile; fileRef = 1612FD0322A9C95400FC1142 /* SynchronizableBackwardsCompatibilityTests.swift */; };
		1612FD1B22A9C95500FC1142 /* SynchronizableBackwardsCompatibilityTests.swift in Sources */ = {isa = PBXBuildFile; fileRef = 1612FD0322A9C95400FC1142 /* SynchronizableBackwardsCompatibilityTests.swift */; };
		1612FD1D22A9C95500FC1142 /* SecureEnclaveBackwardsCompatibilityTests.swift in Sources */ = {isa = PBXBuildFile; fileRef = 1612FD0422A9C95400FC1142 /* SecureEnclaveBackwardsCompatibilityTests.swift */; };
		1612FD1E22A9C95500FC1142 /* SecureEnclaveBackwardsCompatibilityTests.swift in Sources */ = {isa = PBXBuildFile; fileRef = 1612FD0422A9C95400FC1142 /* SecureEnclaveBackwardsCompatibilityTests.swift */; };
		1612FD2022A9C95500FC1142 /* ValetBackwardsCompatibilityTests.swift in Sources */ = {isa = PBXBuildFile; fileRef = 1612FD0522A9C95400FC1142 /* ValetBackwardsCompatibilityTests.swift */; };
		1612FD2122A9C95500FC1142 /* ValetBackwardsCompatibilityTests.swift in Sources */ = {isa = PBXBuildFile; fileRef = 1612FD0522A9C95400FC1142 /* ValetBackwardsCompatibilityTests.swift */; };
		1612FD2322A9C95500FC1142 /* SinglePromptSecureEnclaveIntegrationTests.swift in Sources */ = {isa = PBXBuildFile; fileRef = 1612FD0622A9C95400FC1142 /* SinglePromptSecureEnclaveIntegrationTests.swift */; };
		1612FD2422A9C95500FC1142 /* SinglePromptSecureEnclaveIntegrationTests.swift in Sources */ = {isa = PBXBuildFile; fileRef = 1612FD0622A9C95400FC1142 /* SinglePromptSecureEnclaveIntegrationTests.swift */; };
		1612FD2622A9C95500FC1142 /* ValetIntegrationTests.swift in Sources */ = {isa = PBXBuildFile; fileRef = 1612FD0722A9C95400FC1142 /* ValetIntegrationTests.swift */; };
		1612FD2722A9C95500FC1142 /* ValetIntegrationTests.swift in Sources */ = {isa = PBXBuildFile; fileRef = 1612FD0722A9C95400FC1142 /* ValetIntegrationTests.swift */; };
		1612FD2822A9C95500FC1142 /* ValetIntegrationTests.swift in Sources */ = {isa = PBXBuildFile; fileRef = 1612FD0722A9C95400FC1142 /* ValetIntegrationTests.swift */; };
		1612FD2922A9C95500FC1142 /* SecureEnclaveIntegrationTests.swift in Sources */ = {isa = PBXBuildFile; fileRef = 1612FD0822A9C95400FC1142 /* SecureEnclaveIntegrationTests.swift */; };
		1612FD2A22A9C95500FC1142 /* SecureEnclaveIntegrationTests.swift in Sources */ = {isa = PBXBuildFile; fileRef = 1612FD0822A9C95400FC1142 /* SecureEnclaveIntegrationTests.swift */; };
		1612FD2B22A9C95500FC1142 /* SecureEnclaveIntegrationTests.swift in Sources */ = {isa = PBXBuildFile; fileRef = 1612FD0822A9C95400FC1142 /* SecureEnclaveIntegrationTests.swift */; };
		1612FD2C22A9C95500FC1142 /* SinglePromptSecureEnclaveTests.swift in Sources */ = {isa = PBXBuildFile; fileRef = 1612FD0A22A9C95500FC1142 /* SinglePromptSecureEnclaveTests.swift */; };
		1612FD2D22A9C95500FC1142 /* SinglePromptSecureEnclaveTests.swift in Sources */ = {isa = PBXBuildFile; fileRef = 1612FD0A22A9C95500FC1142 /* SinglePromptSecureEnclaveTests.swift */; };
		1612FD2F22A9C95500FC1142 /* SecureEnclaveTests.swift in Sources */ = {isa = PBXBuildFile; fileRef = 1612FD0B22A9C95500FC1142 /* SecureEnclaveTests.swift */; };
		1612FD3022A9C95500FC1142 /* SecureEnclaveTests.swift in Sources */ = {isa = PBXBuildFile; fileRef = 1612FD0B22A9C95500FC1142 /* SecureEnclaveTests.swift */; };
		1612FD3122A9C95500FC1142 /* SecureEnclaveTests.swift in Sources */ = {isa = PBXBuildFile; fileRef = 1612FD0B22A9C95500FC1142 /* SecureEnclaveTests.swift */; };
		1612FD3222A9C95500FC1142 /* CloudTests.swift in Sources */ = {isa = PBXBuildFile; fileRef = 1612FD0C22A9C95500FC1142 /* CloudTests.swift */; };
		1612FD3322A9C95500FC1142 /* CloudTests.swift in Sources */ = {isa = PBXBuildFile; fileRef = 1612FD0C22A9C95500FC1142 /* CloudTests.swift */; };
		1612FD3422A9C95500FC1142 /* CloudTests.swift in Sources */ = {isa = PBXBuildFile; fileRef = 1612FD0C22A9C95500FC1142 /* CloudTests.swift */; };
		1612FD3522A9C95500FC1142 /* ValetTests.swift in Sources */ = {isa = PBXBuildFile; fileRef = 1612FD0D22A9C95500FC1142 /* ValetTests.swift */; };
		1612FD3622A9C95500FC1142 /* ValetTests.swift in Sources */ = {isa = PBXBuildFile; fileRef = 1612FD0D22A9C95500FC1142 /* ValetTests.swift */; };
		1612FD3722A9C95500FC1142 /* ValetTests.swift in Sources */ = {isa = PBXBuildFile; fileRef = 1612FD0D22A9C95500FC1142 /* ValetTests.swift */; };
		1612FD3822A9C96900FC1142 /* MacTests.swift in Sources */ = {isa = PBXBuildFile; fileRef = 1612FCFE22A9C95400FC1142 /* MacTests.swift */; };
		1612FD7D22A9CAAB00FC1142 /* MigrationError.swift in Sources */ = {isa = PBXBuildFile; fileRef = 1612FD6B22A9CAAB00FC1142 /* MigrationError.swift */; };
		1612FD7E22A9CAAB00FC1142 /* MigrationError.swift in Sources */ = {isa = PBXBuildFile; fileRef = 1612FD6B22A9CAAB00FC1142 /* MigrationError.swift */; };
		1612FD7F22A9CAAB00FC1142 /* MigrationError.swift in Sources */ = {isa = PBXBuildFile; fileRef = 1612FD6B22A9CAAB00FC1142 /* MigrationError.swift */; };
		1612FD8022A9CAAB00FC1142 /* MigrationError.swift in Sources */ = {isa = PBXBuildFile; fileRef = 1612FD6B22A9CAAB00FC1142 /* MigrationError.swift */; };
		1612FD8522A9CAAB00FC1142 /* SecureEnclave.swift in Sources */ = {isa = PBXBuildFile; fileRef = 1612FD6D22A9CAAB00FC1142 /* SecureEnclave.swift */; };
		1612FD8622A9CAAB00FC1142 /* SecureEnclave.swift in Sources */ = {isa = PBXBuildFile; fileRef = 1612FD6D22A9CAAB00FC1142 /* SecureEnclave.swift */; };
		1612FD8722A9CAAB00FC1142 /* SecureEnclave.swift in Sources */ = {isa = PBXBuildFile; fileRef = 1612FD6D22A9CAAB00FC1142 /* SecureEnclave.swift */; };
		1612FD8822A9CAAB00FC1142 /* SecureEnclave.swift in Sources */ = {isa = PBXBuildFile; fileRef = 1612FD6D22A9CAAB00FC1142 /* SecureEnclave.swift */; };
		1612FD8922A9CAAB00FC1142 /* CloudAccessibility.swift in Sources */ = {isa = PBXBuildFile; fileRef = 1612FD6E22A9CAAB00FC1142 /* CloudAccessibility.swift */; };
		1612FD8A22A9CAAB00FC1142 /* CloudAccessibility.swift in Sources */ = {isa = PBXBuildFile; fileRef = 1612FD6E22A9CAAB00FC1142 /* CloudAccessibility.swift */; };
		1612FD8B22A9CAAB00FC1142 /* CloudAccessibility.swift in Sources */ = {isa = PBXBuildFile; fileRef = 1612FD6E22A9CAAB00FC1142 /* CloudAccessibility.swift */; };
		1612FD8C22A9CAAB00FC1142 /* CloudAccessibility.swift in Sources */ = {isa = PBXBuildFile; fileRef = 1612FD6E22A9CAAB00FC1142 /* CloudAccessibility.swift */; };
		1612FD8D22A9CAAB00FC1142 /* Valet.swift in Sources */ = {isa = PBXBuildFile; fileRef = 1612FD6F22A9CAAB00FC1142 /* Valet.swift */; };
		1612FD8E22A9CAAB00FC1142 /* Valet.swift in Sources */ = {isa = PBXBuildFile; fileRef = 1612FD6F22A9CAAB00FC1142 /* Valet.swift */; };
		1612FD8F22A9CAAB00FC1142 /* Valet.swift in Sources */ = {isa = PBXBuildFile; fileRef = 1612FD6F22A9CAAB00FC1142 /* Valet.swift */; };
		1612FD9022A9CAAB00FC1142 /* Valet.swift in Sources */ = {isa = PBXBuildFile; fileRef = 1612FD6F22A9CAAB00FC1142 /* Valet.swift */; };
		1612FD9122A9CAAB00FC1142 /* SecItem.swift in Sources */ = {isa = PBXBuildFile; fileRef = 1612FD7122A9CAAB00FC1142 /* SecItem.swift */; };
		1612FD9222A9CAAB00FC1142 /* SecItem.swift in Sources */ = {isa = PBXBuildFile; fileRef = 1612FD7122A9CAAB00FC1142 /* SecItem.swift */; };
		1612FD9322A9CAAB00FC1142 /* SecItem.swift in Sources */ = {isa = PBXBuildFile; fileRef = 1612FD7122A9CAAB00FC1142 /* SecItem.swift */; };
		1612FD9422A9CAAB00FC1142 /* SecItem.swift in Sources */ = {isa = PBXBuildFile; fileRef = 1612FD7122A9CAAB00FC1142 /* SecItem.swift */; };
		1612FD9522A9CAAB00FC1142 /* Service.swift in Sources */ = {isa = PBXBuildFile; fileRef = 1612FD7222A9CAAB00FC1142 /* Service.swift */; };
		1612FD9622A9CAAB00FC1142 /* Service.swift in Sources */ = {isa = PBXBuildFile; fileRef = 1612FD7222A9CAAB00FC1142 /* Service.swift */; };
		1612FD9722A9CAAB00FC1142 /* Service.swift in Sources */ = {isa = PBXBuildFile; fileRef = 1612FD7222A9CAAB00FC1142 /* Service.swift */; };
		1612FD9822A9CAAB00FC1142 /* Service.swift in Sources */ = {isa = PBXBuildFile; fileRef = 1612FD7222A9CAAB00FC1142 /* Service.swift */; };
		1612FD9922A9CAAB00FC1142 /* Keychain.swift in Sources */ = {isa = PBXBuildFile; fileRef = 1612FD7322A9CAAB00FC1142 /* Keychain.swift */; };
		1612FD9A22A9CAAB00FC1142 /* Keychain.swift in Sources */ = {isa = PBXBuildFile; fileRef = 1612FD7322A9CAAB00FC1142 /* Keychain.swift */; };
		1612FD9B22A9CAAB00FC1142 /* Keychain.swift in Sources */ = {isa = PBXBuildFile; fileRef = 1612FD7322A9CAAB00FC1142 /* Keychain.swift */; };
		1612FD9C22A9CAAB00FC1142 /* Keychain.swift in Sources */ = {isa = PBXBuildFile; fileRef = 1612FD7322A9CAAB00FC1142 /* Keychain.swift */; };
		1612FD9D22A9CAAB00FC1142 /* Configuration.swift in Sources */ = {isa = PBXBuildFile; fileRef = 1612FD7422A9CAAB00FC1142 /* Configuration.swift */; };
		1612FD9E22A9CAAB00FC1142 /* Configuration.swift in Sources */ = {isa = PBXBuildFile; fileRef = 1612FD7422A9CAAB00FC1142 /* Configuration.swift */; };
		1612FD9F22A9CAAB00FC1142 /* Configuration.swift in Sources */ = {isa = PBXBuildFile; fileRef = 1612FD7422A9CAAB00FC1142 /* Configuration.swift */; };
		1612FDA022A9CAAB00FC1142 /* Configuration.swift in Sources */ = {isa = PBXBuildFile; fileRef = 1612FD7422A9CAAB00FC1142 /* Configuration.swift */; };
		1612FDA122A9CAAB00FC1142 /* Accessibility.swift in Sources */ = {isa = PBXBuildFile; fileRef = 1612FD7522A9CAAB00FC1142 /* Accessibility.swift */; };
		1612FDA222A9CAAB00FC1142 /* Accessibility.swift in Sources */ = {isa = PBXBuildFile; fileRef = 1612FD7522A9CAAB00FC1142 /* Accessibility.swift */; };
		1612FDA322A9CAAB00FC1142 /* Accessibility.swift in Sources */ = {isa = PBXBuildFile; fileRef = 1612FD7522A9CAAB00FC1142 /* Accessibility.swift */; };
		1612FDA422A9CAAB00FC1142 /* Accessibility.swift in Sources */ = {isa = PBXBuildFile; fileRef = 1612FD7522A9CAAB00FC1142 /* Accessibility.swift */; };
		1612FDA922A9CAAB00FC1142 /* Valet.h in Headers */ = {isa = PBXBuildFile; fileRef = 1612FD7722A9CAAB00FC1142 /* Valet.h */; settings = {ATTRIBUTES = (Public, ); }; };
		1612FDAA22A9CAAB00FC1142 /* Valet.h in Headers */ = {isa = PBXBuildFile; fileRef = 1612FD7722A9CAAB00FC1142 /* Valet.h */; settings = {ATTRIBUTES = (Public, ); }; };
		1612FDAB22A9CAAB00FC1142 /* Valet.h in Headers */ = {isa = PBXBuildFile; fileRef = 1612FD7722A9CAAB00FC1142 /* Valet.h */; settings = {ATTRIBUTES = (Public, ); }; };
		1612FDAC22A9CAAB00FC1142 /* Valet.h in Headers */ = {isa = PBXBuildFile; fileRef = 1612FD7722A9CAAB00FC1142 /* Valet.h */; settings = {ATTRIBUTES = (Public, ); }; };
		1612FDAD22A9CAAB00FC1142 /* SecureEnclaveAccessControl.swift in Sources */ = {isa = PBXBuildFile; fileRef = 1612FD7822A9CAAB00FC1142 /* SecureEnclaveAccessControl.swift */; };
		1612FDAE22A9CAAB00FC1142 /* SecureEnclaveAccessControl.swift in Sources */ = {isa = PBXBuildFile; fileRef = 1612FD7822A9CAAB00FC1142 /* SecureEnclaveAccessControl.swift */; };
		1612FDAF22A9CAAB00FC1142 /* SecureEnclaveAccessControl.swift in Sources */ = {isa = PBXBuildFile; fileRef = 1612FD7822A9CAAB00FC1142 /* SecureEnclaveAccessControl.swift */; };
		1612FDB022A9CAAB00FC1142 /* SecureEnclaveAccessControl.swift in Sources */ = {isa = PBXBuildFile; fileRef = 1612FD7822A9CAAB00FC1142 /* SecureEnclaveAccessControl.swift */; };
		1612FDB122A9CAAB00FC1142 /* SinglePromptSecureEnclaveValet.swift in Sources */ = {isa = PBXBuildFile; fileRef = 1612FD7922A9CAAB00FC1142 /* SinglePromptSecureEnclaveValet.swift */; };
		1612FDB222A9CAAB00FC1142 /* SinglePromptSecureEnclaveValet.swift in Sources */ = {isa = PBXBuildFile; fileRef = 1612FD7922A9CAAB00FC1142 /* SinglePromptSecureEnclaveValet.swift */; };
		1612FDB922A9CAAB00FC1142 /* SecureEnclaveValet.swift in Sources */ = {isa = PBXBuildFile; fileRef = 1612FD7B22A9CAAB00FC1142 /* SecureEnclaveValet.swift */; };
		1612FDBA22A9CAAB00FC1142 /* SecureEnclaveValet.swift in Sources */ = {isa = PBXBuildFile; fileRef = 1612FD7B22A9CAAB00FC1142 /* SecureEnclaveValet.swift */; };
		1612FDBB22A9CAAB00FC1142 /* SecureEnclaveValet.swift in Sources */ = {isa = PBXBuildFile; fileRef = 1612FD7B22A9CAAB00FC1142 /* SecureEnclaveValet.swift */; };
		1612FDBC22A9CAAB00FC1142 /* SecureEnclaveValet.swift in Sources */ = {isa = PBXBuildFile; fileRef = 1612FD7B22A9CAAB00FC1142 /* SecureEnclaveValet.swift */; };
		1612FDBD22A9CAAB00FC1142 /* Identifier.swift in Sources */ = {isa = PBXBuildFile; fileRef = 1612FD7C22A9CAAB00FC1142 /* Identifier.swift */; };
		1612FDBE22A9CAAB00FC1142 /* Identifier.swift in Sources */ = {isa = PBXBuildFile; fileRef = 1612FD7C22A9CAAB00FC1142 /* Identifier.swift */; };
		1612FDBF22A9CAAB00FC1142 /* Identifier.swift in Sources */ = {isa = PBXBuildFile; fileRef = 1612FD7C22A9CAAB00FC1142 /* Identifier.swift */; };
		1612FDC022A9CAAB00FC1142 /* Identifier.swift in Sources */ = {isa = PBXBuildFile; fileRef = 1612FD7C22A9CAAB00FC1142 /* Identifier.swift */; };
		1612FDDA22A9CB2200FC1142 /* LegacyValet.framework in Frameworks */ = {isa = PBXBuildFile; fileRef = 1612FDD322A9CB2200FC1142 /* LegacyValet.framework */; };
		1612FDDB22A9CB2200FC1142 /* LegacyValet.framework in Embed Frameworks */ = {isa = PBXBuildFile; fileRef = 1612FDD322A9CB2200FC1142 /* LegacyValet.framework */; settings = {ATTRIBUTES = (CodeSignOnCopy, RemoveHeadersOnCopy, ); }; };
		1612FE0F22A9CC3E00FC1142 /* LegacyValet.framework in Frameworks */ = {isa = PBXBuildFile; fileRef = 1612FE0822A9CC3E00FC1142 /* LegacyValet.framework */; };
		1612FE1022A9CC3E00FC1142 /* LegacyValet.framework in Embed Frameworks */ = {isa = PBXBuildFile; fileRef = 1612FE0822A9CC3E00FC1142 /* LegacyValet.framework */; settings = {ATTRIBUTES = (CodeSignOnCopy, RemoveHeadersOnCopy, ); }; };
		1612FE4722A9CD2000FC1142 /* LegacyValet.framework in Frameworks */ = {isa = PBXBuildFile; fileRef = 1612FDD322A9CB2200FC1142 /* LegacyValet.framework */; };
		1612FE5022A9D2F600FC1142 /* LegacyValet.framework in Frameworks */ = {isa = PBXBuildFile; fileRef = 1612FE0822A9CC3E00FC1142 /* LegacyValet.framework */; };
		16212CC323072C5D00C84B17 /* VALLegacySecureEnclaveValet.h in Headers */ = {isa = PBXBuildFile; fileRef = 16212CBF23072C5D00C84B17 /* VALLegacySecureEnclaveValet.h */; settings = {ATTRIBUTES = (Public, ); }; };
		16212CC623072C5D00C84B17 /* VALLegacySecureEnclaveValet.h in Headers */ = {isa = PBXBuildFile; fileRef = 16212CBF23072C5D00C84B17 /* VALLegacySecureEnclaveValet.h */; settings = {ATTRIBUTES = (Public, ); }; };
		16212CC723072C5D00C84B17 /* VALLegacySinglePromptSecureEnclaveValet.h in Headers */ = {isa = PBXBuildFile; fileRef = 16212CC023072C5D00C84B17 /* VALLegacySinglePromptSecureEnclaveValet.h */; settings = {ATTRIBUTES = (Public, ); }; };
		16212CCA23072C5D00C84B17 /* VALLegacySinglePromptSecureEnclaveValet.h in Headers */ = {isa = PBXBuildFile; fileRef = 16212CC023072C5D00C84B17 /* VALLegacySinglePromptSecureEnclaveValet.h */; settings = {ATTRIBUTES = (Public, ); }; };
		16212CCB23072C5D00C84B17 /* VALLegacyValet.h in Headers */ = {isa = PBXBuildFile; fileRef = 16212CC123072C5D00C84B17 /* VALLegacyValet.h */; settings = {ATTRIBUTES = (Public, ); }; };
		16212CCE23072C5D00C84B17 /* VALLegacyValet.h in Headers */ = {isa = PBXBuildFile; fileRef = 16212CC123072C5D00C84B17 /* VALLegacyValet.h */; settings = {ATTRIBUTES = (Public, ); }; };
		16212CCF23072C5D00C84B17 /* VALSynchronizableValet.h in Headers */ = {isa = PBXBuildFile; fileRef = 16212CC223072C5D00C84B17 /* VALSynchronizableValet.h */; settings = {ATTRIBUTES = (Public, ); }; };
		16212CD223072C5D00C84B17 /* VALSynchronizableValet.h in Headers */ = {isa = PBXBuildFile; fileRef = 16212CC223072C5D00C84B17 /* VALSynchronizableValet.h */; settings = {ATTRIBUTES = (Public, ); }; };
		16212CDB23072C6F00C84B17 /* VALLegacySecureEnclaveValet.m in Sources */ = {isa = PBXBuildFile; fileRef = 16212CD323072C6E00C84B17 /* VALLegacySecureEnclaveValet.m */; };
		16212CDE23072C6F00C84B17 /* VALLegacySecureEnclaveValet.m in Sources */ = {isa = PBXBuildFile; fileRef = 16212CD323072C6E00C84B17 /* VALLegacySecureEnclaveValet.m */; };
		16212CDF23072C6F00C84B17 /* VALLegacyValet_Protected.h in Headers */ = {isa = PBXBuildFile; fileRef = 16212CD423072C6E00C84B17 /* VALLegacyValet_Protected.h */; };
		16212CE223072C6F00C84B17 /* VALLegacyValet_Protected.h in Headers */ = {isa = PBXBuildFile; fileRef = 16212CD423072C6E00C84B17 /* VALLegacyValet_Protected.h */; };
		16212CE723072C6F00C84B17 /* VALLegacySinglePromptSecureEnclaveValet.m in Sources */ = {isa = PBXBuildFile; fileRef = 16212CD623072C6E00C84B17 /* VALLegacySinglePromptSecureEnclaveValet.m */; };
		16212CEB23072C6F00C84B17 /* VALSynchronizableValet.m in Sources */ = {isa = PBXBuildFile; fileRef = 16212CD723072C6E00C84B17 /* VALSynchronizableValet.m */; };
		16212CEE23072C6F00C84B17 /* VALSynchronizableValet.m in Sources */ = {isa = PBXBuildFile; fileRef = 16212CD723072C6E00C84B17 /* VALSynchronizableValet.m */; };
		16212CEF23072C6F00C84B17 /* VALLegacyValet.m in Sources */ = {isa = PBXBuildFile; fileRef = 16212CD823072C6E00C84B17 /* VALLegacyValet.m */; };
		16212CF223072C6F00C84B17 /* VALLegacyValet.m in Sources */ = {isa = PBXBuildFile; fileRef = 16212CD823072C6E00C84B17 /* VALLegacyValet.m */; };
		16212CF323072C6F00C84B17 /* ValetDefines.h in Headers */ = {isa = PBXBuildFile; fileRef = 16212CD923072C6F00C84B17 /* ValetDefines.h */; };
		16212CF623072C6F00C84B17 /* ValetDefines.h in Headers */ = {isa = PBXBuildFile; fileRef = 16212CD923072C6F00C84B17 /* ValetDefines.h */; };
		16212CF723072C6F00C84B17 /* VALLegacySecureEnclaveValet_Protected.h in Headers */ = {isa = PBXBuildFile; fileRef = 16212CDA23072C6F00C84B17 /* VALLegacySecureEnclaveValet_Protected.h */; };
		16212CFA23072C6F00C84B17 /* VALLegacySecureEnclaveValet_Protected.h in Headers */ = {isa = PBXBuildFile; fileRef = 16212CDA23072C6F00C84B17 /* VALLegacySecureEnclaveValet_Protected.h */; };
		16212CFC23072CB700C84B17 /* LegacyValet.h in Headers */ = {isa = PBXBuildFile; fileRef = 16212CFB23072CB700C84B17 /* LegacyValet.h */; settings = {ATTRIBUTES = (Public, ); }; };
		16212CFF23072CB700C84B17 /* LegacyValet.h in Headers */ = {isa = PBXBuildFile; fileRef = 16212CFB23072CB700C84B17 /* LegacyValet.h */; settings = {ATTRIBUTES = (Public, ); }; };
		165CDDC9204B26D400C96C2E /* AppDelegate.swift in Sources */ = {isa = PBXBuildFile; fileRef = 165CDDC8204B26D400C96C2E /* AppDelegate.swift */; };
		165CDDCB204B26D400C96C2E /* ViewController.swift in Sources */ = {isa = PBXBuildFile; fileRef = 165CDDCA204B26D400C96C2E /* ViewController.swift */; };
		165CDDCE204B26D400C96C2E /* Main.storyboard in Resources */ = {isa = PBXBuildFile; fileRef = 165CDDCC204B26D400C96C2E /* Main.storyboard */; };
		165CDDD0204B26D500C96C2E /* Assets.xcassets in Resources */ = {isa = PBXBuildFile; fileRef = 165CDDCF204B26D500C96C2E /* Assets.xcassets */; };
<<<<<<< HEAD
		167E250723D62CAA00889121 /* CloudAccessibilityTests.swift in Sources */ = {isa = PBXBuildFile; fileRef = 167E250623D62CAA00889121 /* CloudAccessibilityTests.swift */; };
		167E250823D62CAA00889121 /* CloudAccessibilityTests.swift in Sources */ = {isa = PBXBuildFile; fileRef = 167E250623D62CAA00889121 /* CloudAccessibilityTests.swift */; };
		167E250923D62CAA00889121 /* CloudAccessibilityTests.swift in Sources */ = {isa = PBXBuildFile; fileRef = 167E250623D62CAA00889121 /* CloudAccessibilityTests.swift */; };
=======
		167E24FE23D6235000889121 /* KeychainErrorTests.swift in Sources */ = {isa = PBXBuildFile; fileRef = 167E24FD23D6235000889121 /* KeychainErrorTests.swift */; };
		167E24FF23D6235000889121 /* KeychainErrorTests.swift in Sources */ = {isa = PBXBuildFile; fileRef = 167E24FD23D6235000889121 /* KeychainErrorTests.swift */; };
		167E250023D6235000889121 /* KeychainErrorTests.swift in Sources */ = {isa = PBXBuildFile; fileRef = 167E24FD23D6235000889121 /* KeychainErrorTests.swift */; };
		167E250223D624EF00889121 /* MigrationErrorTests.swift in Sources */ = {isa = PBXBuildFile; fileRef = 167E250123D624EF00889121 /* MigrationErrorTests.swift */; };
		167E250323D624EF00889121 /* MigrationErrorTests.swift in Sources */ = {isa = PBXBuildFile; fileRef = 167E250123D624EF00889121 /* MigrationErrorTests.swift */; };
		167E250423D624EF00889121 /* MigrationErrorTests.swift in Sources */ = {isa = PBXBuildFile; fileRef = 167E250123D624EF00889121 /* MigrationErrorTests.swift */; };
>>>>>>> 46924d8c
		168909381F7199D60057F636 /* Valet.framework in Frameworks */ = {isa = PBXBuildFile; fileRef = 26E6827C1BA8B3F900EFF4EA /* Valet.framework */; };
		168909391F7199D60057F636 /* Valet.framework in Embed Frameworks */ = {isa = PBXBuildFile; fileRef = 26E6827C1BA8B3F900EFF4EA /* Valet.framework */; settings = {ATTRIBUTES = (CodeSignOnCopy, RemoveHeadersOnCopy, ); }; };
		1693E29523B2D24600F8D97A /* KeychainError.swift in Sources */ = {isa = PBXBuildFile; fileRef = 1693E29423B2D24600F8D97A /* KeychainError.swift */; };
		1693E29623B2D24600F8D97A /* KeychainError.swift in Sources */ = {isa = PBXBuildFile; fileRef = 1693E29423B2D24600F8D97A /* KeychainError.swift */; };
		1693E29723B2D24600F8D97A /* KeychainError.swift in Sources */ = {isa = PBXBuildFile; fileRef = 1693E29423B2D24600F8D97A /* KeychainError.swift */; };
		1693E29823B2D24600F8D97A /* KeychainError.swift in Sources */ = {isa = PBXBuildFile; fileRef = 1693E29423B2D24600F8D97A /* KeychainError.swift */; };
		169E9A6723D181DC001B69F5 /* VALSinglePromptSecureEnclaveValetTests.m in Sources */ = {isa = PBXBuildFile; fileRef = 169E9A6423D181DC001B69F5 /* VALSinglePromptSecureEnclaveValetTests.m */; };
		169E9A6823D181DC001B69F5 /* VALSinglePromptSecureEnclaveValetTests.m in Sources */ = {isa = PBXBuildFile; fileRef = 169E9A6423D181DC001B69F5 /* VALSinglePromptSecureEnclaveValetTests.m */; };
		169E9A6923D181DC001B69F5 /* VALSinglePromptSecureEnclaveValetTests.m in Sources */ = {isa = PBXBuildFile; fileRef = 169E9A6423D181DC001B69F5 /* VALSinglePromptSecureEnclaveValetTests.m */; };
		169E9A6A23D181DC001B69F5 /* VALValetTests.m in Sources */ = {isa = PBXBuildFile; fileRef = 169E9A6523D181DC001B69F5 /* VALValetTests.m */; };
		169E9A6B23D181DC001B69F5 /* VALValetTests.m in Sources */ = {isa = PBXBuildFile; fileRef = 169E9A6523D181DC001B69F5 /* VALValetTests.m */; };
		169E9A6C23D181DC001B69F5 /* VALValetTests.m in Sources */ = {isa = PBXBuildFile; fileRef = 169E9A6523D181DC001B69F5 /* VALValetTests.m */; };
		169E9A6D23D181DC001B69F5 /* VALSecureEnclaveValetTests.m in Sources */ = {isa = PBXBuildFile; fileRef = 169E9A6623D181DC001B69F5 /* VALSecureEnclaveValetTests.m */; };
		169E9A6E23D181DC001B69F5 /* VALSecureEnclaveValetTests.m in Sources */ = {isa = PBXBuildFile; fileRef = 169E9A6623D181DC001B69F5 /* VALSecureEnclaveValetTests.m */; };
		169E9A6F23D181DC001B69F5 /* VALSecureEnclaveValetTests.m in Sources */ = {isa = PBXBuildFile; fileRef = 169E9A6623D181DC001B69F5 /* VALSecureEnclaveValetTests.m */; };
		169FC990215ECFCE00C2D6BD /* Valet.framework in Frameworks */ = {isa = PBXBuildFile; fileRef = 16DF6ADA204B45EB00F8E0A4 /* Valet.framework */; };
		169FC991215ECFCE00C2D6BD /* Valet.framework in Embed Frameworks */ = {isa = PBXBuildFile; fileRef = 16DF6ADA204B45EB00F8E0A4 /* Valet.framework */; settings = {ATTRIBUTES = (CodeSignOnCopy, RemoveHeadersOnCopy, ); }; };
		169FC992215ECFCE00C2D6BD /* XCTest.framework in Frameworks */ = {isa = PBXBuildFile; fileRef = 16D77541215BFC1D004F060C /* XCTest.framework */; };
		16B5856F1F71DBE00038EE30 /* AppDelegate.swift in Sources */ = {isa = PBXBuildFile; fileRef = 16B5856E1F71DBE00038EE30 /* AppDelegate.swift */; };
		16B585711F71DBE00038EE30 /* ViewController.swift in Sources */ = {isa = PBXBuildFile; fileRef = 16B585701F71DBE00038EE30 /* ViewController.swift */; };
		16B585731F71DBE00038EE30 /* Assets.xcassets in Resources */ = {isa = PBXBuildFile; fileRef = 16B585721F71DBE00038EE30 /* Assets.xcassets */; };
		16B585761F71DBE00038EE30 /* Main.storyboard in Resources */ = {isa = PBXBuildFile; fileRef = 16B585741F71DBE00038EE30 /* Main.storyboard */; };
		16C3B09C204B1E4C00B4D0B4 /* Valet.framework in Frameworks */ = {isa = PBXBuildFile; fileRef = 16C3B06D204B1DB800B4D0B4 /* Valet.framework */; };
		16DF6AF7204B496800F8E0A4 /* Interface.storyboard in Resources */ = {isa = PBXBuildFile; fileRef = 16DF6AF5204B496800F8E0A4 /* Interface.storyboard */; };
		16DF6AF9204B496800F8E0A4 /* Assets.xcassets in Resources */ = {isa = PBXBuildFile; fileRef = 16DF6AF8204B496800F8E0A4 /* Assets.xcassets */; };
		16DF6B00204B496800F8E0A4 /* Valet watchOS Test Host App Extension.appex in Embed App Extensions */ = {isa = PBXBuildFile; fileRef = 16DF6AFF204B496800F8E0A4 /* Valet watchOS Test Host App Extension.appex */; settings = {ATTRIBUTES = (RemoveHeadersOnCopy, ); }; };
		16DF6B05204B496800F8E0A4 /* InterfaceController.swift in Sources */ = {isa = PBXBuildFile; fileRef = 16DF6B04204B496800F8E0A4 /* InterfaceController.swift */; };
		16DF6B07204B496800F8E0A4 /* ExtensionDelegate.swift in Sources */ = {isa = PBXBuildFile; fileRef = 16DF6B06204B496800F8E0A4 /* ExtensionDelegate.swift */; };
		16DF6B09204B496800F8E0A4 /* Assets.xcassets in Resources */ = {isa = PBXBuildFile; fileRef = 16DF6B08204B496800F8E0A4 /* Assets.xcassets */; };
		16DF6B0D204B496800F8E0A4 /* Valet watchOS Test Host App.app in Embed Watch Content */ = {isa = PBXBuildFile; fileRef = 16DF6AF3204B496800F8E0A4 /* Valet watchOS Test Host App.app */; };
		16DF6B1F204B4DA600F8E0A4 /* Valet.framework in Resources */ = {isa = PBXBuildFile; fileRef = 16DF6ADA204B45EB00F8E0A4 /* Valet.framework */; };
		3251BD06224C865E0007453B /* XCTest.framework in Embed Frameworks */ = {isa = PBXBuildFile; fileRef = 16D77541215BFC1D004F060C /* XCTest.framework */; settings = {ATTRIBUTES = (CodeSignOnCopy, RemoveHeadersOnCopy, ); }; };
		32E7115B2336B03800018E15 /* SinglePromptSecureEnclaveValet.swift in Sources */ = {isa = PBXBuildFile; fileRef = 1612FD7922A9CAAB00FC1142 /* SinglePromptSecureEnclaveValet.swift */; };
		32E7115C2336B03800018E15 /* SinglePromptSecureEnclaveValet.swift in Sources */ = {isa = PBXBuildFile; fileRef = 1612FD7922A9CAAB00FC1142 /* SinglePromptSecureEnclaveValet.swift */; };
		32E7115E2336B90800018E15 /* SinglePromptSecureEnclaveTests.swift in Sources */ = {isa = PBXBuildFile; fileRef = 1612FD0A22A9C95500FC1142 /* SinglePromptSecureEnclaveTests.swift */; };
		32E7115F2336B98800018E15 /* VALLegacySinglePromptSecureEnclaveValet.m in Sources */ = {isa = PBXBuildFile; fileRef = 16212CD623072C6E00C84B17 /* VALLegacySinglePromptSecureEnclaveValet.m */; };
		371150A81E2962D8004A45D4 /* ValetIOSTestHostAppDelegate.swift in Sources */ = {isa = PBXBuildFile; fileRef = 371150A71E2962D8004A45D4 /* ValetIOSTestHostAppDelegate.swift */; };
		371150AA1E2962D8004A45D4 /* ValetIOSTestHostViewController.swift in Sources */ = {isa = PBXBuildFile; fileRef = 371150A91E2962D8004A45D4 /* ValetIOSTestHostViewController.swift */; };
		371150AD1E2962D8004A45D4 /* Main.storyboard in Resources */ = {isa = PBXBuildFile; fileRef = 371150AB1E2962D8004A45D4 /* Main.storyboard */; };
		371150AF1E2962D8004A45D4 /* Assets.xcassets in Resources */ = {isa = PBXBuildFile; fileRef = 371150AE1E2962D8004A45D4 /* Assets.xcassets */; };
		371150B21E2962D8004A45D4 /* LaunchScreen.storyboard in Resources */ = {isa = PBXBuildFile; fileRef = 371150B01E2962D8004A45D4 /* LaunchScreen.storyboard */; };
		AC89A3EC1CC82426009A7121 /* ValetTouchIDTestAppDelegate.swift in Sources */ = {isa = PBXBuildFile; fileRef = AC89A3EB1CC82426009A7121 /* ValetTouchIDTestAppDelegate.swift */; };
		AC89A3EE1CC82738009A7121 /* ValetTouchIDTestViewController.swift in Sources */ = {isa = PBXBuildFile; fileRef = AC89A3ED1CC82738009A7121 /* ValetTouchIDTestViewController.swift */; };
		EAF894841B053E0500EDAD6C /* Images.xcassets in Resources */ = {isa = PBXBuildFile; fileRef = EAF894831B053E0500EDAD6C /* Images.xcassets */; };
		EAF8949E1B05420200EDAD6C /* ValetSecureElementTestMain.storyboard in Resources */ = {isa = PBXBuildFile; fileRef = EAF8949C1B05420200EDAD6C /* ValetSecureElementTestMain.storyboard */; };
		EAF894A11B05420800EDAD6C /* ValetSecureElementTestLaunchScreen.xib in Resources */ = {isa = PBXBuildFile; fileRef = EAF8949F1B05420700EDAD6C /* ValetSecureElementTestLaunchScreen.xib */; };
/* End PBXBuildFile section */

/* Begin PBXContainerItemProxy section */
		1612FDD822A9CB2200FC1142 /* PBXContainerItemProxy */ = {
			isa = PBXContainerItemProxy;
			containerPortal = EA1E1F7B1A8C46080067C991 /* Project object */;
			proxyType = 1;
			remoteGlobalIDString = 1612FDD222A9CB2200FC1142;
			remoteInfo = "LegacyValet iOS";
		};
		1612FE0D22A9CC3E00FC1142 /* PBXContainerItemProxy */ = {
			isa = PBXContainerItemProxy;
			containerPortal = EA1E1F7B1A8C46080067C991 /* Project object */;
			proxyType = 1;
			remoteGlobalIDString = 1612FE0722A9CC3E00FC1142;
			remoteInfo = LegacyValet;
		};
		1612FE4122A9CCF400FC1142 /* PBXContainerItemProxy */ = {
			isa = PBXContainerItemProxy;
			containerPortal = EA1E1F7B1A8C46080067C991 /* Project object */;
			proxyType = 1;
			remoteGlobalIDString = 1612FDD222A9CB2200FC1142;
			remoteInfo = "LegacyValet iOS";
		};
		1612FE4E22A9D2EF00FC1142 /* PBXContainerItemProxy */ = {
			isa = PBXContainerItemProxy;
			containerPortal = EA1E1F7B1A8C46080067C991 /* Project object */;
			proxyType = 1;
			remoteGlobalIDString = 1612FE0722A9CC3E00FC1142;
			remoteInfo = "LegacyValet macOS";
		};
		165CDDD6204B275000C96C2E /* PBXContainerItemProxy */ = {
			isa = PBXContainerItemProxy;
			containerPortal = EA1E1F7B1A8C46080067C991 /* Project object */;
			proxyType = 1;
			remoteGlobalIDString = 165CDDC5204B26D400C96C2E;
			remoteInfo = "Valet tvOS Test Host App";
		};
		1689093A1F7199D60057F636 /* PBXContainerItemProxy */ = {
			isa = PBXContainerItemProxy;
			containerPortal = EA1E1F7B1A8C46080067C991 /* Project object */;
			proxyType = 1;
			remoteGlobalIDString = 26E6827B1BA8B3F900EFF4EA;
			remoteInfo = "Valet iOS";
		};
		169FC994215ECFCF00C2D6BD /* PBXContainerItemProxy */ = {
			isa = PBXContainerItemProxy;
			containerPortal = 16D7753C215BFC1D004F060C /* XCTest.xcodeproj */;
			proxyType = 1;
			remoteGlobalIDString = 16A0D5B92134D43E008D852B;
			remoteInfo = XCTest;
		};
		16C3B09D204B1E4C00B4D0B4 /* PBXContainerItemProxy */ = {
			isa = PBXContainerItemProxy;
			containerPortal = EA1E1F7B1A8C46080067C991 /* Project object */;
			proxyType = 1;
			remoteGlobalIDString = 16C3B06C204B1DB800B4D0B4;
			remoteInfo = "Valet tvOS";
		};
		16D77540215BFC1D004F060C /* PBXContainerItemProxy */ = {
			isa = PBXContainerItemProxy;
			containerPortal = 16D7753C215BFC1D004F060C /* XCTest.xcodeproj */;
			proxyType = 2;
			remoteGlobalIDString = 16A0D5BA2134D43E008D852B;
			remoteInfo = XCTest;
		};
		16DF6B01204B496800F8E0A4 /* PBXContainerItemProxy */ = {
			isa = PBXContainerItemProxy;
			containerPortal = EA1E1F7B1A8C46080067C991 /* Project object */;
			proxyType = 1;
			remoteGlobalIDString = 16DF6AFE204B496800F8E0A4;
			remoteInfo = "Valet watchOS Test Host App Extension";
		};
		16DF6B0B204B496800F8E0A4 /* PBXContainerItemProxy */ = {
			isa = PBXContainerItemProxy;
			containerPortal = EA1E1F7B1A8C46080067C991 /* Project object */;
			proxyType = 1;
			remoteGlobalIDString = 16DF6AF2204B496800F8E0A4;
			remoteInfo = "Valet watchOS Test Host App";
		};
		16DF6B1C204B4AF800F8E0A4 /* PBXContainerItemProxy */ = {
			isa = PBXContainerItemProxy;
			containerPortal = EA1E1F7B1A8C46080067C991 /* Project object */;
			proxyType = 1;
			remoteGlobalIDString = 16DF6AD9204B45EB00F8E0A4;
			remoteInfo = "Valet watchOS";
		};
		371150B81E2962FC004A45D4 /* PBXContainerItemProxy */ = {
			isa = PBXContainerItemProxy;
			containerPortal = EA1E1F7B1A8C46080067C991 /* Project object */;
			proxyType = 1;
			remoteGlobalIDString = 371150A41E2962D8004A45D4;
			remoteInfo = "Valet iOS Test Host App";
		};
		AC80E0A01F6DABB80091D04D /* PBXContainerItemProxy */ = {
			isa = PBXContainerItemProxy;
			containerPortal = EA1E1F7B1A8C46080067C991 /* Project object */;
			proxyType = 1;
			remoteGlobalIDString = 26E6827B1BA8B3F900EFF4EA;
			remoteInfo = "Valet-iOS";
		};
		AC80E0A21F6DABC90091D04D /* PBXContainerItemProxy */ = {
			isa = PBXContainerItemProxy;
			containerPortal = EA1E1F7B1A8C46080067C991 /* Project object */;
			proxyType = 1;
			remoteGlobalIDString = 26E682891BA8B4B200EFF4EA;
			remoteInfo = "Valet-Mac";
		};
/* End PBXContainerItemProxy section */

/* Begin PBXCopyFilesBuildPhase section */
		1612FE0222A9CC0700FC1142 /* Embed Frameworks */ = {
			isa = PBXCopyFilesBuildPhase;
			buildActionMask = 2147483647;
			dstPath = "";
			dstSubfolderSpec = 10;
			files = (
			);
			name = "Embed Frameworks";
			runOnlyForDeploymentPostprocessing = 0;
		};
		1612FE1422A9CC3E00FC1142 /* Embed Frameworks */ = {
			isa = PBXCopyFilesBuildPhase;
			buildActionMask = 2147483647;
			dstPath = "";
			dstSubfolderSpec = 10;
			files = (
				1612FE1022A9CC3E00FC1142 /* LegacyValet.framework in Embed Frameworks */,
			);
			name = "Embed Frameworks";
			runOnlyForDeploymentPostprocessing = 0;
		};
		1689093C1F7199D60057F636 /* Embed Frameworks */ = {
			isa = PBXCopyFilesBuildPhase;
			buildActionMask = 2147483647;
			dstPath = "";
			dstSubfolderSpec = 10;
			files = (
				1612FDDB22A9CB2200FC1142 /* LegacyValet.framework in Embed Frameworks */,
				168909391F7199D60057F636 /* Valet.framework in Embed Frameworks */,
			);
			name = "Embed Frameworks";
			runOnlyForDeploymentPostprocessing = 0;
		};
		169FC996215ECFCF00C2D6BD /* Embed Frameworks */ = {
			isa = PBXCopyFilesBuildPhase;
			buildActionMask = 2147483647;
			dstPath = "";
			dstSubfolderSpec = 10;
			files = (
				169FC991215ECFCE00C2D6BD /* Valet.framework in Embed Frameworks */,
				3251BD06224C865E0007453B /* XCTest.framework in Embed Frameworks */,
			);
			name = "Embed Frameworks";
			runOnlyForDeploymentPostprocessing = 0;
		};
		16DF6B11204B496800F8E0A4 /* Embed App Extensions */ = {
			isa = PBXCopyFilesBuildPhase;
			buildActionMask = 2147483647;
			dstPath = "";
			dstSubfolderSpec = 13;
			files = (
				16DF6B00204B496800F8E0A4 /* Valet watchOS Test Host App Extension.appex in Embed App Extensions */,
			);
			name = "Embed App Extensions";
			runOnlyForDeploymentPostprocessing = 0;
		};
		16DF6B15204B496800F8E0A4 /* Embed Watch Content */ = {
			isa = PBXCopyFilesBuildPhase;
			buildActionMask = 2147483647;
			dstPath = "$(CONTENTS_FOLDER_PATH)/Watch";
			dstSubfolderSpec = 16;
			files = (
				16DF6B0D204B496800F8E0A4 /* Valet watchOS Test Host App.app in Embed Watch Content */,
			);
			name = "Embed Watch Content";
			runOnlyForDeploymentPostprocessing = 0;
		};
/* End PBXCopyFilesBuildPhase section */

/* Begin PBXFileReference section */
		1612FCFE22A9C95400FC1142 /* MacTests.swift */ = {isa = PBXFileReference; fileEncoding = 4; lastKnownFileType = sourcecode.swift; path = MacTests.swift; sourceTree = "<group>"; };
		1612FCFF22A9C95400FC1142 /* SecItemTests.swift */ = {isa = PBXFileReference; fileEncoding = 4; lastKnownFileType = sourcecode.swift; path = SecItemTests.swift; sourceTree = "<group>"; };
		1612FD0022A9C95400FC1142 /* CloudIntegrationTests.swift */ = {isa = PBXFileReference; fileEncoding = 4; lastKnownFileType = sourcecode.swift; path = CloudIntegrationTests.swift; sourceTree = "<group>"; };
		1612FD0222A9C95400FC1142 /* SinglePromptSecureEnclaveBackwardsCompatibilityTests.swift */ = {isa = PBXFileReference; fileEncoding = 4; lastKnownFileType = sourcecode.swift; path = SinglePromptSecureEnclaveBackwardsCompatibilityTests.swift; sourceTree = "<group>"; };
		1612FD0322A9C95400FC1142 /* SynchronizableBackwardsCompatibilityTests.swift */ = {isa = PBXFileReference; fileEncoding = 4; lastKnownFileType = sourcecode.swift; path = SynchronizableBackwardsCompatibilityTests.swift; sourceTree = "<group>"; };
		1612FD0422A9C95400FC1142 /* SecureEnclaveBackwardsCompatibilityTests.swift */ = {isa = PBXFileReference; fileEncoding = 4; lastKnownFileType = sourcecode.swift; path = SecureEnclaveBackwardsCompatibilityTests.swift; sourceTree = "<group>"; };
		1612FD0522A9C95400FC1142 /* ValetBackwardsCompatibilityTests.swift */ = {isa = PBXFileReference; fileEncoding = 4; lastKnownFileType = sourcecode.swift; path = ValetBackwardsCompatibilityTests.swift; sourceTree = "<group>"; };
		1612FD0622A9C95400FC1142 /* SinglePromptSecureEnclaveIntegrationTests.swift */ = {isa = PBXFileReference; fileEncoding = 4; lastKnownFileType = sourcecode.swift; path = SinglePromptSecureEnclaveIntegrationTests.swift; sourceTree = "<group>"; };
		1612FD0722A9C95400FC1142 /* ValetIntegrationTests.swift */ = {isa = PBXFileReference; fileEncoding = 4; lastKnownFileType = sourcecode.swift; path = ValetIntegrationTests.swift; sourceTree = "<group>"; };
		1612FD0822A9C95400FC1142 /* SecureEnclaveIntegrationTests.swift */ = {isa = PBXFileReference; fileEncoding = 4; lastKnownFileType = sourcecode.swift; path = SecureEnclaveIntegrationTests.swift; sourceTree = "<group>"; };
		1612FD0A22A9C95500FC1142 /* SinglePromptSecureEnclaveTests.swift */ = {isa = PBXFileReference; fileEncoding = 4; lastKnownFileType = sourcecode.swift; path = SinglePromptSecureEnclaveTests.swift; sourceTree = "<group>"; };
		1612FD0B22A9C95500FC1142 /* SecureEnclaveTests.swift */ = {isa = PBXFileReference; fileEncoding = 4; lastKnownFileType = sourcecode.swift; path = SecureEnclaveTests.swift; sourceTree = "<group>"; };
		1612FD0C22A9C95500FC1142 /* CloudTests.swift */ = {isa = PBXFileReference; fileEncoding = 4; lastKnownFileType = sourcecode.swift; path = CloudTests.swift; sourceTree = "<group>"; };
		1612FD0D22A9C95500FC1142 /* ValetTests.swift */ = {isa = PBXFileReference; fileEncoding = 4; lastKnownFileType = sourcecode.swift; path = ValetTests.swift; sourceTree = "<group>"; };
		1612FD6B22A9CAAB00FC1142 /* MigrationError.swift */ = {isa = PBXFileReference; fileEncoding = 4; lastKnownFileType = sourcecode.swift; path = MigrationError.swift; sourceTree = "<group>"; };
		1612FD6D22A9CAAB00FC1142 /* SecureEnclave.swift */ = {isa = PBXFileReference; fileEncoding = 4; lastKnownFileType = sourcecode.swift; path = SecureEnclave.swift; sourceTree = "<group>"; };
		1612FD6E22A9CAAB00FC1142 /* CloudAccessibility.swift */ = {isa = PBXFileReference; fileEncoding = 4; lastKnownFileType = sourcecode.swift; path = CloudAccessibility.swift; sourceTree = "<group>"; };
		1612FD6F22A9CAAB00FC1142 /* Valet.swift */ = {isa = PBXFileReference; fileEncoding = 4; lastKnownFileType = sourcecode.swift; path = Valet.swift; sourceTree = "<group>"; };
		1612FD7122A9CAAB00FC1142 /* SecItem.swift */ = {isa = PBXFileReference; fileEncoding = 4; lastKnownFileType = sourcecode.swift; path = SecItem.swift; sourceTree = "<group>"; };
		1612FD7222A9CAAB00FC1142 /* Service.swift */ = {isa = PBXFileReference; fileEncoding = 4; lastKnownFileType = sourcecode.swift; path = Service.swift; sourceTree = "<group>"; };
		1612FD7322A9CAAB00FC1142 /* Keychain.swift */ = {isa = PBXFileReference; fileEncoding = 4; lastKnownFileType = sourcecode.swift; path = Keychain.swift; sourceTree = "<group>"; };
		1612FD7422A9CAAB00FC1142 /* Configuration.swift */ = {isa = PBXFileReference; fileEncoding = 4; lastKnownFileType = sourcecode.swift; path = Configuration.swift; sourceTree = "<group>"; };
		1612FD7522A9CAAB00FC1142 /* Accessibility.swift */ = {isa = PBXFileReference; fileEncoding = 4; lastKnownFileType = sourcecode.swift; path = Accessibility.swift; sourceTree = "<group>"; };
		1612FD7722A9CAAB00FC1142 /* Valet.h */ = {isa = PBXFileReference; fileEncoding = 4; lastKnownFileType = sourcecode.c.h; path = Valet.h; sourceTree = "<group>"; };
		1612FD7822A9CAAB00FC1142 /* SecureEnclaveAccessControl.swift */ = {isa = PBXFileReference; fileEncoding = 4; lastKnownFileType = sourcecode.swift; path = SecureEnclaveAccessControl.swift; sourceTree = "<group>"; };
		1612FD7922A9CAAB00FC1142 /* SinglePromptSecureEnclaveValet.swift */ = {isa = PBXFileReference; fileEncoding = 4; lastKnownFileType = sourcecode.swift; path = SinglePromptSecureEnclaveValet.swift; sourceTree = "<group>"; };
		1612FD7B22A9CAAB00FC1142 /* SecureEnclaveValet.swift */ = {isa = PBXFileReference; fileEncoding = 4; lastKnownFileType = sourcecode.swift; path = SecureEnclaveValet.swift; sourceTree = "<group>"; };
		1612FD7C22A9CAAB00FC1142 /* Identifier.swift */ = {isa = PBXFileReference; fileEncoding = 4; lastKnownFileType = sourcecode.swift; path = Identifier.swift; sourceTree = "<group>"; };
		1612FDD322A9CB2200FC1142 /* LegacyValet.framework */ = {isa = PBXFileReference; explicitFileType = wrapper.framework; includeInIndex = 0; path = LegacyValet.framework; sourceTree = BUILT_PRODUCTS_DIR; };
		1612FDF022A9CBC900FC1142 /* Info.plist */ = {isa = PBXFileReference; lastKnownFileType = text.plist.xml; path = Info.plist; sourceTree = "<group>"; };
		1612FE0822A9CC3E00FC1142 /* LegacyValet.framework */ = {isa = PBXFileReference; explicitFileType = wrapper.framework; includeInIndex = 0; path = LegacyValet.framework; sourceTree = BUILT_PRODUCTS_DIR; };
		16212CBF23072C5D00C84B17 /* VALLegacySecureEnclaveValet.h */ = {isa = PBXFileReference; fileEncoding = 4; lastKnownFileType = sourcecode.c.h; name = VALLegacySecureEnclaveValet.h; path = LegacyValet/Public/VALLegacySecureEnclaveValet.h; sourceTree = "<group>"; };
		16212CC023072C5D00C84B17 /* VALLegacySinglePromptSecureEnclaveValet.h */ = {isa = PBXFileReference; fileEncoding = 4; lastKnownFileType = sourcecode.c.h; name = VALLegacySinglePromptSecureEnclaveValet.h; path = LegacyValet/Public/VALLegacySinglePromptSecureEnclaveValet.h; sourceTree = "<group>"; };
		16212CC123072C5D00C84B17 /* VALLegacyValet.h */ = {isa = PBXFileReference; fileEncoding = 4; lastKnownFileType = sourcecode.c.h; name = VALLegacyValet.h; path = LegacyValet/Public/VALLegacyValet.h; sourceTree = "<group>"; };
		16212CC223072C5D00C84B17 /* VALSynchronizableValet.h */ = {isa = PBXFileReference; fileEncoding = 4; lastKnownFileType = sourcecode.c.h; name = VALSynchronizableValet.h; path = LegacyValet/Public/VALSynchronizableValet.h; sourceTree = "<group>"; };
		16212CD323072C6E00C84B17 /* VALLegacySecureEnclaveValet.m */ = {isa = PBXFileReference; fileEncoding = 4; lastKnownFileType = sourcecode.c.objc; name = VALLegacySecureEnclaveValet.m; path = LegacyValet/VALLegacySecureEnclaveValet.m; sourceTree = "<group>"; };
		16212CD423072C6E00C84B17 /* VALLegacyValet_Protected.h */ = {isa = PBXFileReference; fileEncoding = 4; lastKnownFileType = sourcecode.c.h; name = VALLegacyValet_Protected.h; path = LegacyValet/VALLegacyValet_Protected.h; sourceTree = "<group>"; };
		16212CD623072C6E00C84B17 /* VALLegacySinglePromptSecureEnclaveValet.m */ = {isa = PBXFileReference; fileEncoding = 4; lastKnownFileType = sourcecode.c.objc; name = VALLegacySinglePromptSecureEnclaveValet.m; path = LegacyValet/VALLegacySinglePromptSecureEnclaveValet.m; sourceTree = "<group>"; };
		16212CD723072C6E00C84B17 /* VALSynchronizableValet.m */ = {isa = PBXFileReference; fileEncoding = 4; lastKnownFileType = sourcecode.c.objc; name = VALSynchronizableValet.m; path = LegacyValet/VALSynchronizableValet.m; sourceTree = "<group>"; };
		16212CD823072C6E00C84B17 /* VALLegacyValet.m */ = {isa = PBXFileReference; fileEncoding = 4; lastKnownFileType = sourcecode.c.objc; name = VALLegacyValet.m; path = LegacyValet/VALLegacyValet.m; sourceTree = "<group>"; };
		16212CD923072C6F00C84B17 /* ValetDefines.h */ = {isa = PBXFileReference; fileEncoding = 4; lastKnownFileType = sourcecode.c.h; name = ValetDefines.h; path = LegacyValet/ValetDefines.h; sourceTree = "<group>"; };
		16212CDA23072C6F00C84B17 /* VALLegacySecureEnclaveValet_Protected.h */ = {isa = PBXFileReference; fileEncoding = 4; lastKnownFileType = sourcecode.c.h; name = VALLegacySecureEnclaveValet_Protected.h; path = LegacyValet/VALLegacySecureEnclaveValet_Protected.h; sourceTree = "<group>"; };
		16212CFB23072CB700C84B17 /* LegacyValet.h */ = {isa = PBXFileReference; fileEncoding = 4; lastKnownFileType = sourcecode.c.h; name = LegacyValet.h; path = LegacyValet/Public/LegacyValet.h; sourceTree = "<group>"; };
		165CDDC6204B26D400C96C2E /* Valet tvOS Test Host App.app */ = {isa = PBXFileReference; explicitFileType = wrapper.application; includeInIndex = 0; path = "Valet tvOS Test Host App.app"; sourceTree = BUILT_PRODUCTS_DIR; };
		165CDDC8204B26D400C96C2E /* AppDelegate.swift */ = {isa = PBXFileReference; lastKnownFileType = sourcecode.swift; path = AppDelegate.swift; sourceTree = "<group>"; };
		165CDDCA204B26D400C96C2E /* ViewController.swift */ = {isa = PBXFileReference; lastKnownFileType = sourcecode.swift; path = ViewController.swift; sourceTree = "<group>"; };
		165CDDCF204B26D500C96C2E /* Assets.xcassets */ = {isa = PBXFileReference; lastKnownFileType = folder.assetcatalog; path = Assets.xcassets; sourceTree = "<group>"; };
		165CDDD1204B26D500C96C2E /* Info.plist */ = {isa = PBXFileReference; lastKnownFileType = text.plist.xml; path = Info.plist; sourceTree = "<group>"; };
		165CDDD5204B26F700C96C2E /* Valet tvOS Test Host App.entitlements */ = {isa = PBXFileReference; lastKnownFileType = text.plist.entitlements; path = "Valet tvOS Test Host App.entitlements"; sourceTree = "<group>"; };
<<<<<<< HEAD
		167E250623D62CAA00889121 /* CloudAccessibilityTests.swift */ = {isa = PBXFileReference; fileEncoding = 4; lastKnownFileType = sourcecode.swift; path = CloudAccessibilityTests.swift; sourceTree = "<group>"; };
=======
		167E24FD23D6235000889121 /* KeychainErrorTests.swift */ = {isa = PBXFileReference; lastKnownFileType = sourcecode.swift; path = KeychainErrorTests.swift; sourceTree = "<group>"; };
		167E250123D624EF00889121 /* MigrationErrorTests.swift */ = {isa = PBXFileReference; fileEncoding = 4; lastKnownFileType = sourcecode.swift; path = MigrationErrorTests.swift; sourceTree = "<group>"; };
		1693E29423B2D24600F8D97A /* KeychainError.swift */ = {isa = PBXFileReference; fileEncoding = 4; lastKnownFileType = sourcecode.swift; path = KeychainError.swift; sourceTree = "<group>"; };
>>>>>>> 46924d8c
		169E9A6423D181DC001B69F5 /* VALSinglePromptSecureEnclaveValetTests.m */ = {isa = PBXFileReference; fileEncoding = 4; lastKnownFileType = sourcecode.c.objc; path = VALSinglePromptSecureEnclaveValetTests.m; sourceTree = "<group>"; };
		169E9A6523D181DC001B69F5 /* VALValetTests.m */ = {isa = PBXFileReference; fileEncoding = 4; lastKnownFileType = sourcecode.c.objc; path = VALValetTests.m; sourceTree = "<group>"; };
		169E9A6623D181DC001B69F5 /* VALSecureEnclaveValetTests.m */ = {isa = PBXFileReference; fileEncoding = 4; lastKnownFileType = sourcecode.c.objc; path = VALSecureEnclaveValetTests.m; sourceTree = "<group>"; };
		16B5856C1F71DBE00038EE30 /* Valet macOS Test Host App.app */ = {isa = PBXFileReference; explicitFileType = wrapper.application; includeInIndex = 0; path = "Valet macOS Test Host App.app"; sourceTree = BUILT_PRODUCTS_DIR; };
		16B5856E1F71DBE00038EE30 /* AppDelegate.swift */ = {isa = PBXFileReference; lastKnownFileType = sourcecode.swift; path = AppDelegate.swift; sourceTree = "<group>"; };
		16B585701F71DBE00038EE30 /* ViewController.swift */ = {isa = PBXFileReference; lastKnownFileType = sourcecode.swift; path = ViewController.swift; sourceTree = "<group>"; };
		16B585721F71DBE00038EE30 /* Assets.xcassets */ = {isa = PBXFileReference; lastKnownFileType = folder.assetcatalog; path = Assets.xcassets; sourceTree = "<group>"; };
		16B585751F71DBE00038EE30 /* Base */ = {isa = PBXFileReference; lastKnownFileType = file.storyboard; name = Base; path = Base.lproj/Main.storyboard; sourceTree = "<group>"; };
		16B585771F71DBE00038EE30 /* Info.plist */ = {isa = PBXFileReference; lastKnownFileType = text.plist.xml; path = Info.plist; sourceTree = "<group>"; };
		16B585781F71DBE00038EE30 /* Valet_macOS_Test_Host_App.entitlements */ = {isa = PBXFileReference; lastKnownFileType = text.plist.entitlements; path = Valet_macOS_Test_Host_App.entitlements; sourceTree = "<group>"; };
		16C3B06D204B1DB800B4D0B4 /* Valet.framework */ = {isa = PBXFileReference; explicitFileType = wrapper.framework; includeInIndex = 0; path = Valet.framework; sourceTree = BUILT_PRODUCTS_DIR; };
		16C3B097204B1E4C00B4D0B4 /* Valet tvOS Tests.xctest */ = {isa = PBXFileReference; explicitFileType = wrapper.cfbundle; includeInIndex = 0; path = "Valet tvOS Tests.xctest"; sourceTree = BUILT_PRODUCTS_DIR; };
		16D7753C215BFC1D004F060C /* XCTest.xcodeproj */ = {isa = PBXFileReference; lastKnownFileType = "wrapper.pb-project"; name = XCTest.xcodeproj; path = "Tests/XCTest-watchOS/XCTest.xcodeproj"; sourceTree = "<group>"; };
		16DF6ADA204B45EB00F8E0A4 /* Valet.framework */ = {isa = PBXFileReference; explicitFileType = wrapper.framework; includeInIndex = 0; path = Valet.framework; sourceTree = BUILT_PRODUCTS_DIR; };
		16DF6AF3204B496800F8E0A4 /* Valet watchOS Test Host App.app */ = {isa = PBXFileReference; explicitFileType = wrapper.application; includeInIndex = 0; path = "Valet watchOS Test Host App.app"; sourceTree = BUILT_PRODUCTS_DIR; };
		16DF6AF8204B496800F8E0A4 /* Assets.xcassets */ = {isa = PBXFileReference; lastKnownFileType = folder.assetcatalog; path = Assets.xcassets; sourceTree = "<group>"; };
		16DF6AFA204B496800F8E0A4 /* Info.plist */ = {isa = PBXFileReference; lastKnownFileType = text.plist.xml; path = Info.plist; sourceTree = "<group>"; };
		16DF6AFF204B496800F8E0A4 /* Valet watchOS Test Host App Extension.appex */ = {isa = PBXFileReference; explicitFileType = "wrapper.app-extension"; includeInIndex = 0; path = "Valet watchOS Test Host App Extension.appex"; sourceTree = BUILT_PRODUCTS_DIR; };
		16DF6B04204B496800F8E0A4 /* InterfaceController.swift */ = {isa = PBXFileReference; lastKnownFileType = sourcecode.swift; path = InterfaceController.swift; sourceTree = "<group>"; };
		16DF6B06204B496800F8E0A4 /* ExtensionDelegate.swift */ = {isa = PBXFileReference; lastKnownFileType = sourcecode.swift; path = ExtensionDelegate.swift; sourceTree = "<group>"; };
		16DF6B08204B496800F8E0A4 /* Assets.xcassets */ = {isa = PBXFileReference; lastKnownFileType = folder.assetcatalog; path = Assets.xcassets; sourceTree = "<group>"; };
		16DF6B0A204B496800F8E0A4 /* Info.plist */ = {isa = PBXFileReference; lastKnownFileType = text.plist.xml; path = Info.plist; sourceTree = "<group>"; };
		16DF6B16204B498E00F8E0A4 /* Valet watchOS Test Host App Extension.entitlements */ = {isa = PBXFileReference; lastKnownFileType = text.plist.entitlements; path = "Valet watchOS Test Host App Extension.entitlements"; sourceTree = "<group>"; };
		16E04BF51F71B73700E8552D /* Info.plist */ = {isa = PBXFileReference; lastKnownFileType = text.plist.xml; path = Info.plist; sourceTree = "<group>"; };
		16EB526E1F71BE3D00363869 /* Security.framework */ = {isa = PBXFileReference; lastKnownFileType = wrapper.framework; name = Security.framework; path = System/Library/Frameworks/Security.framework; sourceTree = SDKROOT; };
		16EB52701F71BE4100363869 /* Security.framework */ = {isa = PBXFileReference; lastKnownFileType = wrapper.framework; name = Security.framework; path = Platforms/iPhoneOS.platform/Developer/SDKs/iPhoneOS11.0.sdk/System/Library/Frameworks/Security.framework; sourceTree = DEVELOPER_DIR; };
		26E6827C1BA8B3F900EFF4EA /* Valet.framework */ = {isa = PBXFileReference; explicitFileType = wrapper.framework; includeInIndex = 0; path = Valet.framework; sourceTree = BUILT_PRODUCTS_DIR; };
		26E6828A1BA8B4B200EFF4EA /* Valet.framework */ = {isa = PBXFileReference; explicitFileType = wrapper.framework; includeInIndex = 0; path = Valet.framework; sourceTree = BUILT_PRODUCTS_DIR; };
		32C1ED17224C85540063E91D /* en */ = {isa = PBXFileReference; lastKnownFileType = file.storyboard; name = en; path = en.lproj/Interface.storyboard; sourceTree = "<group>"; };
		32C1ED1B224C85660063E91D /* en */ = {isa = PBXFileReference; lastKnownFileType = file.storyboard; name = en; path = en.lproj/Main.storyboard; sourceTree = "<group>"; };
		32C1ED1C224C85820063E91D /* en */ = {isa = PBXFileReference; lastKnownFileType = file.storyboard; name = en; path = en.lproj/Main.storyboard; sourceTree = "<group>"; };
		32C1ED1D224C85890063E91D /* en */ = {isa = PBXFileReference; lastKnownFileType = file.storyboard; name = en; path = en.lproj/ValetSecureElementTestMain.storyboard; sourceTree = "<group>"; };
		371150A51E2962D8004A45D4 /* Valet iOS Test Host App.app */ = {isa = PBXFileReference; explicitFileType = wrapper.application; includeInIndex = 0; path = "Valet iOS Test Host App.app"; sourceTree = BUILT_PRODUCTS_DIR; };
		371150A71E2962D8004A45D4 /* ValetIOSTestHostAppDelegate.swift */ = {isa = PBXFileReference; lastKnownFileType = sourcecode.swift; path = ValetIOSTestHostAppDelegate.swift; sourceTree = "<group>"; };
		371150A91E2962D8004A45D4 /* ValetIOSTestHostViewController.swift */ = {isa = PBXFileReference; lastKnownFileType = sourcecode.swift; path = ValetIOSTestHostViewController.swift; sourceTree = "<group>"; };
		371150AE1E2962D8004A45D4 /* Assets.xcassets */ = {isa = PBXFileReference; lastKnownFileType = folder.assetcatalog; path = Assets.xcassets; sourceTree = "<group>"; };
		371150B11E2962D8004A45D4 /* Base */ = {isa = PBXFileReference; lastKnownFileType = file.storyboard; name = Base; path = Base.lproj/LaunchScreen.storyboard; sourceTree = "<group>"; };
		371150B31E2962D8004A45D4 /* Info.plist */ = {isa = PBXFileReference; lastKnownFileType = text.plist.xml; path = Info.plist; sourceTree = "<group>"; };
		37250B1D1E2DD55D008B4777 /* Valet iOS Test Host App.entitlements */ = {isa = PBXFileReference; lastKnownFileType = text.plist.entitlements; path = "Valet iOS Test Host App.entitlements"; sourceTree = "<group>"; };
		AC89A3EA1CC82426009A7121 /* ValetTouchIDTest-Bridging-Header.h */ = {isa = PBXFileReference; lastKnownFileType = sourcecode.c.h; path = "ValetTouchIDTest-Bridging-Header.h"; sourceTree = "<group>"; };
		AC89A3EB1CC82426009A7121 /* ValetTouchIDTestAppDelegate.swift */ = {isa = PBXFileReference; fileEncoding = 4; lastKnownFileType = sourcecode.swift; path = ValetTouchIDTestAppDelegate.swift; sourceTree = "<group>"; };
		AC89A3ED1CC82738009A7121 /* ValetTouchIDTestViewController.swift */ = {isa = PBXFileReference; fileEncoding = 4; lastKnownFileType = sourcecode.swift; path = ValetTouchIDTestViewController.swift; sourceTree = "<group>"; };
		EA1E1F8E1A8C46090067C991 /* Valet iOS Tests.xctest */ = {isa = PBXFileReference; explicitFileType = wrapper.cfbundle; includeInIndex = 0; path = "Valet iOS Tests.xctest"; sourceTree = BUILT_PRODUCTS_DIR; };
		EAEAA88C1B167A8700F7AA98 /* Valet Mac Tests.xctest */ = {isa = PBXFileReference; explicitFileType = wrapper.cfbundle; includeInIndex = 0; path = "Valet Mac Tests.xctest"; sourceTree = BUILT_PRODUCTS_DIR; };
		EAF894741B053E0500EDAD6C /* ValetTouchIDTest.app */ = {isa = PBXFileReference; explicitFileType = wrapper.application; includeInIndex = 0; path = ValetTouchIDTest.app; sourceTree = BUILT_PRODUCTS_DIR; };
		EAF894771B053E0500EDAD6C /* Info.plist */ = {isa = PBXFileReference; lastKnownFileType = text.plist.xml; path = Info.plist; sourceTree = "<group>"; };
		EAF894831B053E0500EDAD6C /* Images.xcassets */ = {isa = PBXFileReference; lastKnownFileType = folder.assetcatalog; path = Images.xcassets; sourceTree = "<group>"; };
		EAF894A01B05420700EDAD6C /* Base */ = {isa = PBXFileReference; lastKnownFileType = file.xib; name = Base; path = Base.lproj/ValetSecureElementTestLaunchScreen.xib; sourceTree = "<group>"; };
/* End PBXFileReference section */

/* Begin PBXFrameworksBuildPhase section */
		1612FDD022A9CB2200FC1142 /* Frameworks */ = {
			isa = PBXFrameworksBuildPhase;
			buildActionMask = 2147483647;
			files = (
			);
			runOnlyForDeploymentPostprocessing = 0;
		};
		1612FE0522A9CC3E00FC1142 /* Frameworks */ = {
			isa = PBXFrameworksBuildPhase;
			buildActionMask = 2147483647;
			files = (
			);
			runOnlyForDeploymentPostprocessing = 0;
		};
		165CDDC3204B26D400C96C2E /* Frameworks */ = {
			isa = PBXFrameworksBuildPhase;
			buildActionMask = 2147483647;
			files = (
			);
			runOnlyForDeploymentPostprocessing = 0;
		};
		16B585691F71DBE00038EE30 /* Frameworks */ = {
			isa = PBXFrameworksBuildPhase;
			buildActionMask = 2147483647;
			files = (
				1612FE0F22A9CC3E00FC1142 /* LegacyValet.framework in Frameworks */,
			);
			runOnlyForDeploymentPostprocessing = 0;
		};
		16C3B069204B1DB800B4D0B4 /* Frameworks */ = {
			isa = PBXFrameworksBuildPhase;
			buildActionMask = 2147483647;
			files = (
			);
			runOnlyForDeploymentPostprocessing = 0;
		};
		16C3B094204B1E4C00B4D0B4 /* Frameworks */ = {
			isa = PBXFrameworksBuildPhase;
			buildActionMask = 2147483647;
			files = (
				16C3B09C204B1E4C00B4D0B4 /* Valet.framework in Frameworks */,
			);
			runOnlyForDeploymentPostprocessing = 0;
		};
		16DF6AD6204B45EB00F8E0A4 /* Frameworks */ = {
			isa = PBXFrameworksBuildPhase;
			buildActionMask = 2147483647;
			files = (
			);
			runOnlyForDeploymentPostprocessing = 0;
		};
		16DF6AFC204B496800F8E0A4 /* Frameworks */ = {
			isa = PBXFrameworksBuildPhase;
			buildActionMask = 2147483647;
			files = (
				169FC990215ECFCE00C2D6BD /* Valet.framework in Frameworks */,
				169FC992215ECFCE00C2D6BD /* XCTest.framework in Frameworks */,
			);
			runOnlyForDeploymentPostprocessing = 0;
		};
		26E682781BA8B3F900EFF4EA /* Frameworks */ = {
			isa = PBXFrameworksBuildPhase;
			buildActionMask = 2147483647;
			files = (
			);
			runOnlyForDeploymentPostprocessing = 0;
		};
		26E682861BA8B4B200EFF4EA /* Frameworks */ = {
			isa = PBXFrameworksBuildPhase;
			buildActionMask = 2147483647;
			files = (
			);
			runOnlyForDeploymentPostprocessing = 0;
		};
		371150A21E2962D8004A45D4 /* Frameworks */ = {
			isa = PBXFrameworksBuildPhase;
			buildActionMask = 2147483647;
			files = (
			);
			runOnlyForDeploymentPostprocessing = 0;
		};
		EA1E1F8B1A8C46090067C991 /* Frameworks */ = {
			isa = PBXFrameworksBuildPhase;
			buildActionMask = 2147483647;
			files = (
				1612FE4722A9CD2000FC1142 /* LegacyValet.framework in Frameworks */,
			);
			runOnlyForDeploymentPostprocessing = 0;
		};
		EAEAA8891B167A8700F7AA98 /* Frameworks */ = {
			isa = PBXFrameworksBuildPhase;
			buildActionMask = 2147483647;
			files = (
				1612FE5022A9D2F600FC1142 /* LegacyValet.framework in Frameworks */,
			);
			runOnlyForDeploymentPostprocessing = 0;
		};
		EAF894711B053E0400EDAD6C /* Frameworks */ = {
			isa = PBXFrameworksBuildPhase;
			buildActionMask = 2147483647;
			files = (
				1612FDDA22A9CB2200FC1142 /* LegacyValet.framework in Frameworks */,
				168909381F7199D60057F636 /* Valet.framework in Frameworks */,
			);
			runOnlyForDeploymentPostprocessing = 0;
		};
/* End PBXFrameworksBuildPhase section */

/* Begin PBXGroup section */
		1612FCFD22A9C95400FC1142 /* ValetIntegrationTests */ = {
			isa = PBXGroup;
			children = (
				1612FCFE22A9C95400FC1142 /* MacTests.swift */,
				1612FCFF22A9C95400FC1142 /* SecItemTests.swift */,
				1612FD0022A9C95400FC1142 /* CloudIntegrationTests.swift */,
				1612FD0122A9C95400FC1142 /* BackwardsCompatibilityTests */,
				1612FD0622A9C95400FC1142 /* SinglePromptSecureEnclaveIntegrationTests.swift */,
				1612FD0722A9C95400FC1142 /* ValetIntegrationTests.swift */,
				1612FD0822A9C95400FC1142 /* SecureEnclaveIntegrationTests.swift */,
			);
			path = ValetIntegrationTests;
			sourceTree = "<group>";
		};
		1612FD0122A9C95400FC1142 /* BackwardsCompatibilityTests */ = {
			isa = PBXGroup;
			children = (
				1612FD0222A9C95400FC1142 /* SinglePromptSecureEnclaveBackwardsCompatibilityTests.swift */,
				1612FD0322A9C95400FC1142 /* SynchronizableBackwardsCompatibilityTests.swift */,
				1612FD0422A9C95400FC1142 /* SecureEnclaveBackwardsCompatibilityTests.swift */,
				1612FD0522A9C95400FC1142 /* ValetBackwardsCompatibilityTests.swift */,
			);
			path = BackwardsCompatibilityTests;
			sourceTree = "<group>";
		};
		1612FD0922A9C95500FC1142 /* ValetTests */ = {
			isa = PBXGroup;
			children = (
				167E250623D62CAA00889121 /* CloudAccessibilityTests.swift */,
				1612FD0A22A9C95500FC1142 /* SinglePromptSecureEnclaveTests.swift */,
				1612FD0B22A9C95500FC1142 /* SecureEnclaveTests.swift */,
				1612FD0C22A9C95500FC1142 /* CloudTests.swift */,
				1612FD0D22A9C95500FC1142 /* ValetTests.swift */,
				167E250123D624EF00889121 /* MigrationErrorTests.swift */,
				167E24FD23D6235000889121 /* KeychainErrorTests.swift */,
			);
			path = ValetTests;
			sourceTree = "<group>";
		};
		1612FD6A22A9CAAB00FC1142 /* Valet */ = {
			isa = PBXGroup;
			children = (
				1612FD6B22A9CAAB00FC1142 /* MigrationError.swift */,
				1612FD6D22A9CAAB00FC1142 /* SecureEnclave.swift */,
				1612FD6E22A9CAAB00FC1142 /* CloudAccessibility.swift */,
				1612FD6F22A9CAAB00FC1142 /* Valet.swift */,
				1612FD7522A9CAAB00FC1142 /* Accessibility.swift */,
				1693E29423B2D24600F8D97A /* KeychainError.swift */,
				1612FD7722A9CAAB00FC1142 /* Valet.h */,
				1612FD7822A9CAAB00FC1142 /* SecureEnclaveAccessControl.swift */,
				1612FD7922A9CAAB00FC1142 /* SinglePromptSecureEnclaveValet.swift */,
				1612FD7B22A9CAAB00FC1142 /* SecureEnclaveValet.swift */,
				1612FD7C22A9CAAB00FC1142 /* Identifier.swift */,
				1612FD7022A9CAAB00FC1142 /* Internal */,
			);
			path = Valet;
			sourceTree = "<group>";
		};
		1612FD7022A9CAAB00FC1142 /* Internal */ = {
			isa = PBXGroup;
			children = (
				1612FD7122A9CAAB00FC1142 /* SecItem.swift */,
				1612FD7222A9CAAB00FC1142 /* Service.swift */,
				1612FD7322A9CAAB00FC1142 /* Keychain.swift */,
				1612FD7422A9CAAB00FC1142 /* Configuration.swift */,
			);
			path = Internal;
			sourceTree = "<group>";
		};
		161FB60D22F8EBB700E8F785 /* LegacyValet */ = {
			isa = PBXGroup;
			children = (
				16212CD923072C6F00C84B17 /* ValetDefines.h */,
				16212CDA23072C6F00C84B17 /* VALLegacySecureEnclaveValet_Protected.h */,
				16212CD323072C6E00C84B17 /* VALLegacySecureEnclaveValet.m */,
				16212CD623072C6E00C84B17 /* VALLegacySinglePromptSecureEnclaveValet.m */,
				16212CD423072C6E00C84B17 /* VALLegacyValet_Protected.h */,
				16212CD823072C6E00C84B17 /* VALLegacyValet.m */,
				16212CD723072C6E00C84B17 /* VALSynchronizableValet.m */,
				161FB64F22F8EBE200E8F785 /* Public */,
			);
			name = LegacyValet;
			sourceTree = "<group>";
		};
		161FB64F22F8EBE200E8F785 /* Public */ = {
			isa = PBXGroup;
			children = (
				16212CFB23072CB700C84B17 /* LegacyValet.h */,
				16212CBF23072C5D00C84B17 /* VALLegacySecureEnclaveValet.h */,
				16212CC023072C5D00C84B17 /* VALLegacySinglePromptSecureEnclaveValet.h */,
				16212CC123072C5D00C84B17 /* VALLegacyValet.h */,
				16212CC223072C5D00C84B17 /* VALSynchronizableValet.h */,
			);
			name = Public;
			sourceTree = "<group>";
		};
		165CDDC7204B26D400C96C2E /* Valet tvOS Test Host App */ = {
			isa = PBXGroup;
			children = (
				165CDDD5204B26F700C96C2E /* Valet tvOS Test Host App.entitlements */,
				165CDDC8204B26D400C96C2E /* AppDelegate.swift */,
				165CDDCA204B26D400C96C2E /* ViewController.swift */,
				165CDDCC204B26D400C96C2E /* Main.storyboard */,
				165CDDCF204B26D500C96C2E /* Assets.xcassets */,
				165CDDD1204B26D500C96C2E /* Info.plist */,
			);
			path = "Valet tvOS Test Host App";
			sourceTree = "<group>";
		};
		168909331F7199B50057F636 /* Frameworks */ = {
			isa = PBXGroup;
			children = (
				16D7753C215BFC1D004F060C /* XCTest.xcodeproj */,
				16EB52701F71BE4100363869 /* Security.framework */,
				16EB526E1F71BE3D00363869 /* Security.framework */,
			);
			name = Frameworks;
			sourceTree = "<group>";
		};
		169E9A5B23D17A43001B69F5 /* ValetObjectiveCBridgeTests */ = {
			isa = PBXGroup;
			children = (
				169E9A6623D181DC001B69F5 /* VALSecureEnclaveValetTests.m */,
				169E9A6423D181DC001B69F5 /* VALSinglePromptSecureEnclaveValetTests.m */,
				169E9A6523D181DC001B69F5 /* VALValetTests.m */,
			);
			path = ValetObjectiveCBridgeTests;
			sourceTree = "<group>";
		};
		16B5856D1F71DBE00038EE30 /* Valet macOS Test Host App */ = {
			isa = PBXGroup;
			children = (
				16B5856E1F71DBE00038EE30 /* AppDelegate.swift */,
				16B585701F71DBE00038EE30 /* ViewController.swift */,
				16B585721F71DBE00038EE30 /* Assets.xcassets */,
				16B585741F71DBE00038EE30 /* Main.storyboard */,
				16B585771F71DBE00038EE30 /* Info.plist */,
				16B585781F71DBE00038EE30 /* Valet_macOS_Test_Host_App.entitlements */,
			);
			path = "Valet macOS Test Host App";
			sourceTree = "<group>";
		};
		16D7753D215BFC1D004F060C /* Products */ = {
			isa = PBXGroup;
			children = (
				16D77541215BFC1D004F060C /* XCTest.framework */,
			);
			name = Products;
			sourceTree = "<group>";
		};
		16DF6AF4204B496800F8E0A4 /* Valet watchOS Test Host App */ = {
			isa = PBXGroup;
			children = (
				16DF6AF5204B496800F8E0A4 /* Interface.storyboard */,
				16DF6AF8204B496800F8E0A4 /* Assets.xcassets */,
				16DF6AFA204B496800F8E0A4 /* Info.plist */,
			);
			path = "Valet watchOS Test Host App";
			sourceTree = "<group>";
		};
		16DF6B03204B496800F8E0A4 /* Valet watchOS Test Host App Extension */ = {
			isa = PBXGroup;
			children = (
				16DF6B16204B498E00F8E0A4 /* Valet watchOS Test Host App Extension.entitlements */,
				16DF6B04204B496800F8E0A4 /* InterfaceController.swift */,
				16DF6B06204B496800F8E0A4 /* ExtensionDelegate.swift */,
				16DF6B08204B496800F8E0A4 /* Assets.xcassets */,
				16DF6B0A204B496800F8E0A4 /* Info.plist */,
			);
			path = "Valet watchOS Test Host App Extension";
			sourceTree = "<group>";
		};
		16E04BD91F71B69100E8552D /* Sources */ = {
			isa = PBXGroup;
			children = (
				1612FDF022A9CBC900FC1142 /* Info.plist */,
				1612FD6A22A9CAAB00FC1142 /* Valet */,
				161FB60D22F8EBB700E8F785 /* LegacyValet */,
			);
			path = Sources;
			sourceTree = "<group>";
		};
		16E04BEB1F71B70500E8552D /* Tests */ = {
			isa = PBXGroup;
			children = (
				169E9A5B23D17A43001B69F5 /* ValetObjectiveCBridgeTests */,
				16E04BF51F71B73700E8552D /* Info.plist */,
				1612FCFD22A9C95400FC1142 /* ValetIntegrationTests */,
				1612FD0922A9C95500FC1142 /* ValetTests */,
			);
			path = Tests;
			sourceTree = "<group>";
		};
		371150A61E2962D8004A45D4 /* Valet iOS Test Host App */ = {
			isa = PBXGroup;
			children = (
				37250B1D1E2DD55D008B4777 /* Valet iOS Test Host App.entitlements */,
				371150A71E2962D8004A45D4 /* ValetIOSTestHostAppDelegate.swift */,
				371150A91E2962D8004A45D4 /* ValetIOSTestHostViewController.swift */,
				371150AB1E2962D8004A45D4 /* Main.storyboard */,
				371150AE1E2962D8004A45D4 /* Assets.xcassets */,
				371150B01E2962D8004A45D4 /* LaunchScreen.storyboard */,
				371150B31E2962D8004A45D4 /* Info.plist */,
			);
			path = "Valet iOS Test Host App";
			sourceTree = "<group>";
		};
		EA1E1F7A1A8C46080067C991 = {
			isa = PBXGroup;
			children = (
				16E04BD91F71B69100E8552D /* Sources */,
				16E04BEB1F71B70500E8552D /* Tests */,
				EAF894751B053E0500EDAD6C /* ValetTouchIDTest */,
				371150A61E2962D8004A45D4 /* Valet iOS Test Host App */,
				16B5856D1F71DBE00038EE30 /* Valet macOS Test Host App */,
				165CDDC7204B26D400C96C2E /* Valet tvOS Test Host App */,
				16DF6AF4204B496800F8E0A4 /* Valet watchOS Test Host App */,
				16DF6B03204B496800F8E0A4 /* Valet watchOS Test Host App Extension */,
				EA1E1F841A8C46080067C991 /* Products */,
				168909331F7199B50057F636 /* Frameworks */,
			);
			sourceTree = "<group>";
		};
		EA1E1F841A8C46080067C991 /* Products */ = {
			isa = PBXGroup;
			children = (
				EA1E1F8E1A8C46090067C991 /* Valet iOS Tests.xctest */,
				EAF894741B053E0500EDAD6C /* ValetTouchIDTest.app */,
				EAEAA88C1B167A8700F7AA98 /* Valet Mac Tests.xctest */,
				26E6827C1BA8B3F900EFF4EA /* Valet.framework */,
				26E6828A1BA8B4B200EFF4EA /* Valet.framework */,
				371150A51E2962D8004A45D4 /* Valet iOS Test Host App.app */,
				16B5856C1F71DBE00038EE30 /* Valet macOS Test Host App.app */,
				16C3B06D204B1DB800B4D0B4 /* Valet.framework */,
				16C3B097204B1E4C00B4D0B4 /* Valet tvOS Tests.xctest */,
				165CDDC6204B26D400C96C2E /* Valet tvOS Test Host App.app */,
				16DF6ADA204B45EB00F8E0A4 /* Valet.framework */,
				16DF6AF3204B496800F8E0A4 /* Valet watchOS Test Host App.app */,
				16DF6AFF204B496800F8E0A4 /* Valet watchOS Test Host App Extension.appex */,
				1612FDD322A9CB2200FC1142 /* LegacyValet.framework */,
				1612FE0822A9CC3E00FC1142 /* LegacyValet.framework */,
			);
			name = Products;
			sourceTree = "<group>";
		};
		EAF894751B053E0500EDAD6C /* ValetTouchIDTest */ = {
			isa = PBXGroup;
			children = (
				EAF894771B053E0500EDAD6C /* Info.plist */,
				EAF8949C1B05420200EDAD6C /* ValetSecureElementTestMain.storyboard */,
				EAF894831B053E0500EDAD6C /* Images.xcassets */,
				EAF8949F1B05420700EDAD6C /* ValetSecureElementTestLaunchScreen.xib */,
				AC89A3EB1CC82426009A7121 /* ValetTouchIDTestAppDelegate.swift */,
				AC89A3EA1CC82426009A7121 /* ValetTouchIDTest-Bridging-Header.h */,
				AC89A3ED1CC82738009A7121 /* ValetTouchIDTestViewController.swift */,
			);
			path = ValetTouchIDTest;
			sourceTree = "<group>";
		};
/* End PBXGroup section */

/* Begin PBXHeadersBuildPhase section */
		1612FDCE22A9CB2200FC1142 /* Headers */ = {
			isa = PBXHeadersBuildPhase;
			buildActionMask = 2147483647;
			files = (
				16212CCF23072C5D00C84B17 /* VALSynchronizableValet.h in Headers */,
				16212CC723072C5D00C84B17 /* VALLegacySinglePromptSecureEnclaveValet.h in Headers */,
				16212CF323072C6F00C84B17 /* ValetDefines.h in Headers */,
				16212CC323072C5D00C84B17 /* VALLegacySecureEnclaveValet.h in Headers */,
				16212CFC23072CB700C84B17 /* LegacyValet.h in Headers */,
				16212CDF23072C6F00C84B17 /* VALLegacyValet_Protected.h in Headers */,
				16212CCB23072C5D00C84B17 /* VALLegacyValet.h in Headers */,
				16212CF723072C6F00C84B17 /* VALLegacySecureEnclaveValet_Protected.h in Headers */,
			);
			runOnlyForDeploymentPostprocessing = 0;
		};
		1612FE0322A9CC3E00FC1142 /* Headers */ = {
			isa = PBXHeadersBuildPhase;
			buildActionMask = 2147483647;
			files = (
				16212CD223072C5D00C84B17 /* VALSynchronizableValet.h in Headers */,
				16212CCA23072C5D00C84B17 /* VALLegacySinglePromptSecureEnclaveValet.h in Headers */,
				16212CF623072C6F00C84B17 /* ValetDefines.h in Headers */,
				16212CC623072C5D00C84B17 /* VALLegacySecureEnclaveValet.h in Headers */,
				16212CFF23072CB700C84B17 /* LegacyValet.h in Headers */,
				16212CE223072C6F00C84B17 /* VALLegacyValet_Protected.h in Headers */,
				16212CCE23072C5D00C84B17 /* VALLegacyValet.h in Headers */,
				16212CFA23072C6F00C84B17 /* VALLegacySecureEnclaveValet_Protected.h in Headers */,
			);
			runOnlyForDeploymentPostprocessing = 0;
		};
		16C3B06A204B1DB800B4D0B4 /* Headers */ = {
			isa = PBXHeadersBuildPhase;
			buildActionMask = 2147483647;
			files = (
				1612FDAB22A9CAAB00FC1142 /* Valet.h in Headers */,
			);
			runOnlyForDeploymentPostprocessing = 0;
		};
		16DF6AD7204B45EB00F8E0A4 /* Headers */ = {
			isa = PBXHeadersBuildPhase;
			buildActionMask = 2147483647;
			files = (
				1612FDAC22A9CAAB00FC1142 /* Valet.h in Headers */,
			);
			runOnlyForDeploymentPostprocessing = 0;
		};
		16EB52401F71BCF700363869 /* Headers */ = {
			isa = PBXHeadersBuildPhase;
			buildActionMask = 2147483647;
			files = (
			);
			runOnlyForDeploymentPostprocessing = 0;
		};
		16EB52411F71BCFE00363869 /* Headers */ = {
			isa = PBXHeadersBuildPhase;
			buildActionMask = 2147483647;
			files = (
			);
			runOnlyForDeploymentPostprocessing = 0;
		};
		26E682791BA8B3F900EFF4EA /* Headers */ = {
			isa = PBXHeadersBuildPhase;
			buildActionMask = 2147483647;
			files = (
				1612FDA922A9CAAB00FC1142 /* Valet.h in Headers */,
			);
			runOnlyForDeploymentPostprocessing = 0;
		};
		26E682871BA8B4B200EFF4EA /* Headers */ = {
			isa = PBXHeadersBuildPhase;
			buildActionMask = 2147483647;
			files = (
				1612FDAA22A9CAAB00FC1142 /* Valet.h in Headers */,
			);
			runOnlyForDeploymentPostprocessing = 0;
		};
/* End PBXHeadersBuildPhase section */

/* Begin PBXNativeTarget section */
		1612FDD222A9CB2200FC1142 /* LegacyValet iOS */ = {
			isa = PBXNativeTarget;
			buildConfigurationList = 1612FDDC22A9CB2200FC1142 /* Build configuration list for PBXNativeTarget "LegacyValet iOS" */;
			buildPhases = (
				1612FDCE22A9CB2200FC1142 /* Headers */,
				1612FDCF22A9CB2200FC1142 /* Sources */,
				1612FDD022A9CB2200FC1142 /* Frameworks */,
				1612FDD122A9CB2200FC1142 /* Resources */,
			);
			buildRules = (
			);
			dependencies = (
			);
			name = "LegacyValet iOS";
			productName = "LegacyValet iOS";
			productReference = 1612FDD322A9CB2200FC1142 /* LegacyValet.framework */;
			productType = "com.apple.product-type.framework";
		};
		1612FE0722A9CC3E00FC1142 /* LegacyValet macOS */ = {
			isa = PBXNativeTarget;
			buildConfigurationList = 1612FE1122A9CC3E00FC1142 /* Build configuration list for PBXNativeTarget "LegacyValet macOS" */;
			buildPhases = (
				1612FE0322A9CC3E00FC1142 /* Headers */,
				1612FE0422A9CC3E00FC1142 /* Sources */,
				1612FE0522A9CC3E00FC1142 /* Frameworks */,
				1612FE0622A9CC3E00FC1142 /* Resources */,
			);
			buildRules = (
			);
			dependencies = (
			);
			name = "LegacyValet macOS";
			productName = LegacyValet;
			productReference = 1612FE0822A9CC3E00FC1142 /* LegacyValet.framework */;
			productType = "com.apple.product-type.framework";
		};
		165CDDC5204B26D400C96C2E /* Valet tvOS Test Host App */ = {
			isa = PBXNativeTarget;
			buildConfigurationList = 165CDDD2204B26D500C96C2E /* Build configuration list for PBXNativeTarget "Valet tvOS Test Host App" */;
			buildPhases = (
				165CDDC2204B26D400C96C2E /* Sources */,
				165CDDC3204B26D400C96C2E /* Frameworks */,
				165CDDC4204B26D400C96C2E /* Resources */,
				1612FE0222A9CC0700FC1142 /* Embed Frameworks */,
			);
			buildRules = (
			);
			dependencies = (
			);
			name = "Valet tvOS Test Host App";
			productName = "Valet tvOS Test Host App";
			productReference = 165CDDC6204B26D400C96C2E /* Valet tvOS Test Host App.app */;
			productType = "com.apple.product-type.application";
		};
		16B5856B1F71DBE00038EE30 /* Valet macOS Test Host App */ = {
			isa = PBXNativeTarget;
			buildConfigurationList = 16B585791F71DBE00038EE30 /* Build configuration list for PBXNativeTarget "Valet macOS Test Host App" */;
			buildPhases = (
				16B585681F71DBE00038EE30 /* Sources */,
				16B585691F71DBE00038EE30 /* Frameworks */,
				16B5856A1F71DBE00038EE30 /* Resources */,
				1612FE1422A9CC3E00FC1142 /* Embed Frameworks */,
			);
			buildRules = (
			);
			dependencies = (
				1612FE0E22A9CC3E00FC1142 /* PBXTargetDependency */,
			);
			name = "Valet macOS Test Host App";
			productName = "Valet macOS Test Host App";
			productReference = 16B5856C1F71DBE00038EE30 /* Valet macOS Test Host App.app */;
			productType = "com.apple.product-type.application";
		};
		16C3B06C204B1DB800B4D0B4 /* Valet tvOS */ = {
			isa = PBXNativeTarget;
			buildConfigurationList = 16C3B072204B1DB800B4D0B4 /* Build configuration list for PBXNativeTarget "Valet tvOS" */;
			buildPhases = (
				16C3B068204B1DB800B4D0B4 /* Sources */,
				16C3B069204B1DB800B4D0B4 /* Frameworks */,
				16C3B06A204B1DB800B4D0B4 /* Headers */,
				16C3B06B204B1DB800B4D0B4 /* Resources */,
			);
			buildRules = (
			);
			dependencies = (
			);
			name = "Valet tvOS";
			productName = "Valet tvOS";
			productReference = 16C3B06D204B1DB800B4D0B4 /* Valet.framework */;
			productType = "com.apple.product-type.framework";
		};
		16C3B096204B1E4C00B4D0B4 /* Valet tvOS Tests */ = {
			isa = PBXNativeTarget;
			buildConfigurationList = 16C3B09F204B1E4C00B4D0B4 /* Build configuration list for PBXNativeTarget "Valet tvOS Tests" */;
			buildPhases = (
				16C3B093204B1E4C00B4D0B4 /* Sources */,
				16C3B094204B1E4C00B4D0B4 /* Frameworks */,
				16C3B095204B1E4C00B4D0B4 /* Resources */,
			);
			buildRules = (
			);
			dependencies = (
				16C3B09E204B1E4C00B4D0B4 /* PBXTargetDependency */,
				165CDDD7204B275000C96C2E /* PBXTargetDependency */,
			);
			name = "Valet tvOS Tests";
			productName = "Valet tvOS Tests";
			productReference = 16C3B097204B1E4C00B4D0B4 /* Valet tvOS Tests.xctest */;
			productType = "com.apple.product-type.bundle.unit-test";
		};
		16DF6AD9204B45EB00F8E0A4 /* Valet watchOS */ = {
			isa = PBXNativeTarget;
			buildConfigurationList = 16DF6ADF204B45EB00F8E0A4 /* Build configuration list for PBXNativeTarget "Valet watchOS" */;
			buildPhases = (
				16DF6AD5204B45EB00F8E0A4 /* Sources */,
				16DF6AD6204B45EB00F8E0A4 /* Frameworks */,
				16DF6AD7204B45EB00F8E0A4 /* Headers */,
				16DF6AD8204B45EB00F8E0A4 /* Resources */,
			);
			buildRules = (
			);
			dependencies = (
			);
			name = "Valet watchOS";
			productName = "Valet watchOS";
			productReference = 16DF6ADA204B45EB00F8E0A4 /* Valet.framework */;
			productType = "com.apple.product-type.framework";
		};
		16DF6AF2204B496800F8E0A4 /* Valet watchOS Test Host App */ = {
			isa = PBXNativeTarget;
			buildConfigurationList = 16DF6B12204B496800F8E0A4 /* Build configuration list for PBXNativeTarget "Valet watchOS Test Host App" */;
			buildPhases = (
				16DF6AF1204B496800F8E0A4 /* Resources */,
				16DF6B11204B496800F8E0A4 /* Embed App Extensions */,
			);
			buildRules = (
			);
			dependencies = (
				16DF6B02204B496800F8E0A4 /* PBXTargetDependency */,
			);
			name = "Valet watchOS Test Host App";
			productName = "Valet watchOS Test Host App";
			productReference = 16DF6AF3204B496800F8E0A4 /* Valet watchOS Test Host App.app */;
			productType = "com.apple.product-type.application.watchapp2";
		};
		16DF6AFE204B496800F8E0A4 /* Valet watchOS Test Host App Extension */ = {
			isa = PBXNativeTarget;
			buildConfigurationList = 16DF6B0E204B496800F8E0A4 /* Build configuration list for PBXNativeTarget "Valet watchOS Test Host App Extension" */;
			buildPhases = (
				16DF6AFB204B496800F8E0A4 /* Sources */,
				16DF6AFC204B496800F8E0A4 /* Frameworks */,
				16DF6AFD204B496800F8E0A4 /* Resources */,
				169FC996215ECFCF00C2D6BD /* Embed Frameworks */,
			);
			buildRules = (
			);
			dependencies = (
				16DF6B1D204B4AF800F8E0A4 /* PBXTargetDependency */,
				169FC995215ECFCF00C2D6BD /* PBXTargetDependency */,
			);
			name = "Valet watchOS Test Host App Extension";
			productName = "Valet watchOS Test Host App Extension";
			productReference = 16DF6AFF204B496800F8E0A4 /* Valet watchOS Test Host App Extension.appex */;
			productType = "com.apple.product-type.watchkit2-extension";
		};
		26E6827B1BA8B3F900EFF4EA /* Valet iOS */ = {
			isa = PBXNativeTarget;
			buildConfigurationList = 26E682831BA8B3F900EFF4EA /* Build configuration list for PBXNativeTarget "Valet iOS" */;
			buildPhases = (
				26E682771BA8B3F900EFF4EA /* Sources */,
				26E682781BA8B3F900EFF4EA /* Frameworks */,
				26E682791BA8B3F900EFF4EA /* Headers */,
				26E6827A1BA8B3F900EFF4EA /* Resources */,
			);
			buildRules = (
			);
			dependencies = (
			);
			name = "Valet iOS";
			productName = "Valet-iOS";
			productReference = 26E6827C1BA8B3F900EFF4EA /* Valet.framework */;
			productType = "com.apple.product-type.framework";
		};
		26E682891BA8B4B200EFF4EA /* Valet Mac */ = {
			isa = PBXNativeTarget;
			buildConfigurationList = 26E6828F1BA8B4B200EFF4EA /* Build configuration list for PBXNativeTarget "Valet Mac" */;
			buildPhases = (
				26E682851BA8B4B200EFF4EA /* Sources */,
				26E682861BA8B4B200EFF4EA /* Frameworks */,
				26E682871BA8B4B200EFF4EA /* Headers */,
				26E682881BA8B4B200EFF4EA /* Resources */,
			);
			buildRules = (
			);
			dependencies = (
			);
			name = "Valet Mac";
			productName = "Valet-Mac";
			productReference = 26E6828A1BA8B4B200EFF4EA /* Valet.framework */;
			productType = "com.apple.product-type.framework";
		};
		371150A41E2962D8004A45D4 /* Valet iOS Test Host App */ = {
			isa = PBXNativeTarget;
			buildConfigurationList = 371150B41E2962D8004A45D4 /* Build configuration list for PBXNativeTarget "Valet iOS Test Host App" */;
			buildPhases = (
				371150A11E2962D8004A45D4 /* Sources */,
				371150A21E2962D8004A45D4 /* Frameworks */,
				371150A31E2962D8004A45D4 /* Resources */,
			);
			buildRules = (
			);
			dependencies = (
			);
			name = "Valet iOS Test Host App";
			productName = "Valet iOS Test Host App";
			productReference = 371150A51E2962D8004A45D4 /* Valet iOS Test Host App.app */;
			productType = "com.apple.product-type.application";
		};
		EA1E1F8D1A8C46090067C991 /* Valet iOS Tests */ = {
			isa = PBXNativeTarget;
			buildConfigurationList = EA1E1F9A1A8C46090067C991 /* Build configuration list for PBXNativeTarget "Valet iOS Tests" */;
			buildPhases = (
				EA1E1F8A1A8C46090067C991 /* Sources */,
				EA1E1F8B1A8C46090067C991 /* Frameworks */,
				EA1E1F8C1A8C46090067C991 /* Resources */,
				16EB52411F71BCFE00363869 /* Headers */,
			);
			buildRules = (
			);
			dependencies = (
				1612FE4222A9CCF400FC1142 /* PBXTargetDependency */,
				AC80E0A11F6DABB80091D04D /* PBXTargetDependency */,
				371150B91E2962FC004A45D4 /* PBXTargetDependency */,
			);
			name = "Valet iOS Tests";
			productName = ValetTests;
			productReference = EA1E1F8E1A8C46090067C991 /* Valet iOS Tests.xctest */;
			productType = "com.apple.product-type.bundle.unit-test";
		};
		EAEAA88B1B167A8700F7AA98 /* Valet Mac Tests */ = {
			isa = PBXNativeTarget;
			buildConfigurationList = EAEAA8981B167A8700F7AA98 /* Build configuration list for PBXNativeTarget "Valet Mac Tests" */;
			buildPhases = (
				EAEAA8881B167A8700F7AA98 /* Sources */,
				EAEAA8891B167A8700F7AA98 /* Frameworks */,
				EAEAA88A1B167A8700F7AA98 /* Resources */,
				16EB52401F71BCF700363869 /* Headers */,
			);
			buildRules = (
			);
			dependencies = (
				1612FE4F22A9D2EF00FC1142 /* PBXTargetDependency */,
				AC80E0A31F6DABC90091D04D /* PBXTargetDependency */,
			);
			name = "Valet Mac Tests";
			productName = "Valet MacTests";
			productReference = EAEAA88C1B167A8700F7AA98 /* Valet Mac Tests.xctest */;
			productType = "com.apple.product-type.bundle.unit-test";
		};
		EAF894731B053E0400EDAD6C /* ValetTouchIDTest */ = {
			isa = PBXNativeTarget;
			buildConfigurationList = EAF894941B053E0700EDAD6C /* Build configuration list for PBXNativeTarget "ValetTouchIDTest" */;
			buildPhases = (
				EAF894701B053E0400EDAD6C /* Sources */,
				EAF894711B053E0400EDAD6C /* Frameworks */,
				EAF894721B053E0400EDAD6C /* Resources */,
				1689093C1F7199D60057F636 /* Embed Frameworks */,
				16DF6B15204B496800F8E0A4 /* Embed Watch Content */,
			);
			buildRules = (
			);
			dependencies = (
				1689093B1F7199D60057F636 /* PBXTargetDependency */,
				16DF6B0C204B496800F8E0A4 /* PBXTargetDependency */,
				1612FDD922A9CB2200FC1142 /* PBXTargetDependency */,
			);
			name = ValetTouchIDTest;
			productName = ValetTouchIDTest;
			productReference = EAF894741B053E0500EDAD6C /* ValetTouchIDTest.app */;
			productType = "com.apple.product-type.application";
		};
/* End PBXNativeTarget section */

/* Begin PBXProject section */
		EA1E1F7B1A8C46080067C991 /* Project object */ = {
			isa = PBXProject;
			attributes = {
				LastSwiftUpdateCheck = 0920;
				LastUpgradeCheck = 1020;
				ORGANIZATIONNAME = "Square, Inc.";
				TargetAttributes = {
					1612FDD222A9CB2200FC1142 = {
						CreatedOnToolsVersion = 11.0;
						ProvisioningStyle = Automatic;
					};
					1612FE0722A9CC3E00FC1142 = {
						CreatedOnToolsVersion = 11.0;
						ProvisioningStyle = Automatic;
					};
					165CDDC5204B26D400C96C2E = {
						CreatedOnToolsVersion = 9.2;
						DevelopmentTeam = 9XUJ7M53NG;
						LastSwiftMigration = 1020;
						ProvisioningStyle = Automatic;
						SystemCapabilities = {
							com.apple.Keychain = {
								enabled = 1;
							};
						};
					};
					16B5856B1F71DBE00038EE30 = {
						CreatedOnToolsVersion = 9.0;
						DevelopmentTeam = 9XUJ7M53NG;
						LastSwiftMigration = 1020;
						ProvisioningStyle = Automatic;
						SystemCapabilities = {
							com.apple.Keychain = {
								enabled = 1;
							};
							com.apple.Sandbox = {
								enabled = 1;
							};
						};
					};
					16C3B06C204B1DB800B4D0B4 = {
						CreatedOnToolsVersion = 9.2;
						DevelopmentTeam = 9XUJ7M53NG;
						LastSwiftMigration = 1100;
						ProvisioningStyle = Manual;
					};
					16C3B096204B1E4C00B4D0B4 = {
						CreatedOnToolsVersion = 9.2;
						DevelopmentTeam = 9XUJ7M53NG;
						LastSwiftMigration = 1130;
						ProvisioningStyle = Automatic;
						TestTargetID = 165CDDC5204B26D400C96C2E;
					};
					16DF6AD9204B45EB00F8E0A4 = {
						CreatedOnToolsVersion = 9.2;
						DevelopmentTeam = 9XUJ7M53NG;
						LastSwiftMigration = 1100;
						ProvisioningStyle = Manual;
					};
					16DF6AF2204B496800F8E0A4 = {
						CreatedOnToolsVersion = 9.2;
						DevelopmentTeam = 9XUJ7M53NG;
						ProvisioningStyle = Automatic;
					};
					16DF6AFE204B496800F8E0A4 = {
						CreatedOnToolsVersion = 9.2;
						DevelopmentTeam = 9XUJ7M53NG;
						LastSwiftMigration = 1020;
						ProvisioningStyle = Automatic;
						SystemCapabilities = {
							com.apple.Keychain = {
								enabled = 1;
							};
						};
					};
					26E6827B1BA8B3F900EFF4EA = {
						CreatedOnToolsVersion = 7.0;
						DevelopmentTeam = 9XUJ7M53NG;
						LastSwiftMigration = 1100;
					};
					26E682891BA8B4B200EFF4EA = {
						CreatedOnToolsVersion = 7.0;
						LastSwiftMigration = 1100;
						ProvisioningStyle = Manual;
					};
					371150A41E2962D8004A45D4 = {
						CreatedOnToolsVersion = 8.2.1;
						DevelopmentTeam = 9XUJ7M53NG;
						LastSwiftMigration = 1020;
						ProvisioningStyle = Automatic;
						SystemCapabilities = {
							com.apple.Keychain = {
								enabled = 1;
							};
						};
					};
					EA1E1F8D1A8C46090067C991 = {
						CreatedOnToolsVersion = 6.1.1;
						DevelopmentTeam = 9XUJ7M53NG;
						LastSwiftMigration = 1130;
						ProvisioningStyle = Automatic;
						TestTargetID = 371150A41E2962D8004A45D4;
					};
					EAEAA88B1B167A8700F7AA98 = {
						CreatedOnToolsVersion = 6.3.2;
						LastSwiftMigration = 1130;
						ProvisioningStyle = Automatic;
					};
					EAF894731B053E0400EDAD6C = {
						CreatedOnToolsVersion = 6.3.1;
						DevelopmentTeam = 9XUJ7M53NG;
						LastSwiftMigration = 1020;
					};
				};
			};
			buildConfigurationList = EA1E1F7E1A8C46080067C991 /* Build configuration list for PBXProject "Valet" */;
			compatibilityVersion = "Xcode 3.2";
			developmentRegion = English;
			hasScannedForEncodings = 0;
			knownRegions = (
				English,
				en,
				Base,
			);
			mainGroup = EA1E1F7A1A8C46080067C991;
			productRefGroup = EA1E1F841A8C46080067C991 /* Products */;
			projectDirPath = "";
			projectReferences = (
				{
					ProductGroup = 16D7753D215BFC1D004F060C /* Products */;
					ProjectRef = 16D7753C215BFC1D004F060C /* XCTest.xcodeproj */;
				},
			);
			projectRoot = "";
			targets = (
				26E6827B1BA8B3F900EFF4EA /* Valet iOS */,
				EA1E1F8D1A8C46090067C991 /* Valet iOS Tests */,
				EAF894731B053E0400EDAD6C /* ValetTouchIDTest */,
				26E682891BA8B4B200EFF4EA /* Valet Mac */,
				EAEAA88B1B167A8700F7AA98 /* Valet Mac Tests */,
				16C3B06C204B1DB800B4D0B4 /* Valet tvOS */,
				16C3B096204B1E4C00B4D0B4 /* Valet tvOS Tests */,
				16DF6AD9204B45EB00F8E0A4 /* Valet watchOS */,
				371150A41E2962D8004A45D4 /* Valet iOS Test Host App */,
				16B5856B1F71DBE00038EE30 /* Valet macOS Test Host App */,
				165CDDC5204B26D400C96C2E /* Valet tvOS Test Host App */,
				16DF6AF2204B496800F8E0A4 /* Valet watchOS Test Host App */,
				16DF6AFE204B496800F8E0A4 /* Valet watchOS Test Host App Extension */,
				1612FDD222A9CB2200FC1142 /* LegacyValet iOS */,
				1612FE0722A9CC3E00FC1142 /* LegacyValet macOS */,
			);
		};
/* End PBXProject section */

/* Begin PBXReferenceProxy section */
		16D77541215BFC1D004F060C /* XCTest.framework */ = {
			isa = PBXReferenceProxy;
			fileType = wrapper.framework;
			path = XCTest.framework;
			remoteRef = 16D77540215BFC1D004F060C /* PBXContainerItemProxy */;
			sourceTree = BUILT_PRODUCTS_DIR;
		};
/* End PBXReferenceProxy section */

/* Begin PBXResourcesBuildPhase section */
		1612FDD122A9CB2200FC1142 /* Resources */ = {
			isa = PBXResourcesBuildPhase;
			buildActionMask = 2147483647;
			files = (
			);
			runOnlyForDeploymentPostprocessing = 0;
		};
		1612FE0622A9CC3E00FC1142 /* Resources */ = {
			isa = PBXResourcesBuildPhase;
			buildActionMask = 2147483647;
			files = (
			);
			runOnlyForDeploymentPostprocessing = 0;
		};
		165CDDC4204B26D400C96C2E /* Resources */ = {
			isa = PBXResourcesBuildPhase;
			buildActionMask = 2147483647;
			files = (
				165CDDD0204B26D500C96C2E /* Assets.xcassets in Resources */,
				165CDDCE204B26D400C96C2E /* Main.storyboard in Resources */,
			);
			runOnlyForDeploymentPostprocessing = 0;
		};
		16B5856A1F71DBE00038EE30 /* Resources */ = {
			isa = PBXResourcesBuildPhase;
			buildActionMask = 2147483647;
			files = (
				16B585731F71DBE00038EE30 /* Assets.xcassets in Resources */,
				16B585761F71DBE00038EE30 /* Main.storyboard in Resources */,
			);
			runOnlyForDeploymentPostprocessing = 0;
		};
		16C3B06B204B1DB800B4D0B4 /* Resources */ = {
			isa = PBXResourcesBuildPhase;
			buildActionMask = 2147483647;
			files = (
			);
			runOnlyForDeploymentPostprocessing = 0;
		};
		16C3B095204B1E4C00B4D0B4 /* Resources */ = {
			isa = PBXResourcesBuildPhase;
			buildActionMask = 2147483647;
			files = (
			);
			runOnlyForDeploymentPostprocessing = 0;
		};
		16DF6AD8204B45EB00F8E0A4 /* Resources */ = {
			isa = PBXResourcesBuildPhase;
			buildActionMask = 2147483647;
			files = (
			);
			runOnlyForDeploymentPostprocessing = 0;
		};
		16DF6AF1204B496800F8E0A4 /* Resources */ = {
			isa = PBXResourcesBuildPhase;
			buildActionMask = 2147483647;
			files = (
				16DF6AF9204B496800F8E0A4 /* Assets.xcassets in Resources */,
				16DF6AF7204B496800F8E0A4 /* Interface.storyboard in Resources */,
			);
			runOnlyForDeploymentPostprocessing = 0;
		};
		16DF6AFD204B496800F8E0A4 /* Resources */ = {
			isa = PBXResourcesBuildPhase;
			buildActionMask = 2147483647;
			files = (
				16DF6B1F204B4DA600F8E0A4 /* Valet.framework in Resources */,
				16DF6B09204B496800F8E0A4 /* Assets.xcassets in Resources */,
			);
			runOnlyForDeploymentPostprocessing = 0;
		};
		26E6827A1BA8B3F900EFF4EA /* Resources */ = {
			isa = PBXResourcesBuildPhase;
			buildActionMask = 2147483647;
			files = (
			);
			runOnlyForDeploymentPostprocessing = 0;
		};
		26E682881BA8B4B200EFF4EA /* Resources */ = {
			isa = PBXResourcesBuildPhase;
			buildActionMask = 2147483647;
			files = (
			);
			runOnlyForDeploymentPostprocessing = 0;
		};
		371150A31E2962D8004A45D4 /* Resources */ = {
			isa = PBXResourcesBuildPhase;
			buildActionMask = 2147483647;
			files = (
				371150B21E2962D8004A45D4 /* LaunchScreen.storyboard in Resources */,
				371150AF1E2962D8004A45D4 /* Assets.xcassets in Resources */,
				371150AD1E2962D8004A45D4 /* Main.storyboard in Resources */,
			);
			runOnlyForDeploymentPostprocessing = 0;
		};
		EA1E1F8C1A8C46090067C991 /* Resources */ = {
			isa = PBXResourcesBuildPhase;
			buildActionMask = 2147483647;
			files = (
			);
			runOnlyForDeploymentPostprocessing = 0;
		};
		EAEAA88A1B167A8700F7AA98 /* Resources */ = {
			isa = PBXResourcesBuildPhase;
			buildActionMask = 2147483647;
			files = (
			);
			runOnlyForDeploymentPostprocessing = 0;
		};
		EAF894721B053E0400EDAD6C /* Resources */ = {
			isa = PBXResourcesBuildPhase;
			buildActionMask = 2147483647;
			files = (
				EAF894A11B05420800EDAD6C /* ValetSecureElementTestLaunchScreen.xib in Resources */,
				EAF8949E1B05420200EDAD6C /* ValetSecureElementTestMain.storyboard in Resources */,
				EAF894841B053E0500EDAD6C /* Images.xcassets in Resources */,
			);
			runOnlyForDeploymentPostprocessing = 0;
		};
/* End PBXResourcesBuildPhase section */

/* Begin PBXSourcesBuildPhase section */
		1612FDCF22A9CB2200FC1142 /* Sources */ = {
			isa = PBXSourcesBuildPhase;
			buildActionMask = 2147483647;
			files = (
				16212CEB23072C6F00C84B17 /* VALSynchronizableValet.m in Sources */,
				16212CDB23072C6F00C84B17 /* VALLegacySecureEnclaveValet.m in Sources */,
				16212CE723072C6F00C84B17 /* VALLegacySinglePromptSecureEnclaveValet.m in Sources */,
				16212CEF23072C6F00C84B17 /* VALLegacyValet.m in Sources */,
			);
			runOnlyForDeploymentPostprocessing = 0;
		};
		1612FE0422A9CC3E00FC1142 /* Sources */ = {
			isa = PBXSourcesBuildPhase;
			buildActionMask = 2147483647;
			files = (
				16212CEE23072C6F00C84B17 /* VALSynchronizableValet.m in Sources */,
				32E7115F2336B98800018E15 /* VALLegacySinglePromptSecureEnclaveValet.m in Sources */,
				16212CDE23072C6F00C84B17 /* VALLegacySecureEnclaveValet.m in Sources */,
				16212CF223072C6F00C84B17 /* VALLegacyValet.m in Sources */,
			);
			runOnlyForDeploymentPostprocessing = 0;
		};
		165CDDC2204B26D400C96C2E /* Sources */ = {
			isa = PBXSourcesBuildPhase;
			buildActionMask = 2147483647;
			files = (
				165CDDCB204B26D400C96C2E /* ViewController.swift in Sources */,
				165CDDC9204B26D400C96C2E /* AppDelegate.swift in Sources */,
			);
			runOnlyForDeploymentPostprocessing = 0;
		};
		16B585681F71DBE00038EE30 /* Sources */ = {
			isa = PBXSourcesBuildPhase;
			buildActionMask = 2147483647;
			files = (
				16B585711F71DBE00038EE30 /* ViewController.swift in Sources */,
				16B5856F1F71DBE00038EE30 /* AppDelegate.swift in Sources */,
			);
			runOnlyForDeploymentPostprocessing = 0;
		};
		16C3B068204B1DB800B4D0B4 /* Sources */ = {
			isa = PBXSourcesBuildPhase;
			buildActionMask = 2147483647;
			files = (
				1693E29723B2D24600F8D97A /* KeychainError.swift in Sources */,
				1612FDBB22A9CAAB00FC1142 /* SecureEnclaveValet.swift in Sources */,
				1612FD8F22A9CAAB00FC1142 /* Valet.swift in Sources */,
				1612FD9322A9CAAB00FC1142 /* SecItem.swift in Sources */,
				32E7115B2336B03800018E15 /* SinglePromptSecureEnclaveValet.swift in Sources */,
				1612FDBF22A9CAAB00FC1142 /* Identifier.swift in Sources */,
				1612FD8B22A9CAAB00FC1142 /* CloudAccessibility.swift in Sources */,
				1612FD9B22A9CAAB00FC1142 /* Keychain.swift in Sources */,
				1612FDAF22A9CAAB00FC1142 /* SecureEnclaveAccessControl.swift in Sources */,
				1612FD8722A9CAAB00FC1142 /* SecureEnclave.swift in Sources */,
				1612FD9F22A9CAAB00FC1142 /* Configuration.swift in Sources */,
				1612FDA322A9CAAB00FC1142 /* Accessibility.swift in Sources */,
				1612FD7F22A9CAAB00FC1142 /* MigrationError.swift in Sources */,
				1612FD9722A9CAAB00FC1142 /* Service.swift in Sources */,
			);
			runOnlyForDeploymentPostprocessing = 0;
		};
		16C3B093204B1E4C00B4D0B4 /* Sources */ = {
			isa = PBXSourcesBuildPhase;
			buildActionMask = 2147483647;
			files = (
				1612FD1322A9C95500FC1142 /* SecItemTests.swift in Sources */,
				1612FD3122A9C95500FC1142 /* SecureEnclaveTests.swift in Sources */,
				169E9A6C23D181DC001B69F5 /* VALValetTests.m in Sources */,
				1612FD2B22A9C95500FC1142 /* SecureEnclaveIntegrationTests.swift in Sources */,
				167E250023D6235000889121 /* KeychainErrorTests.swift in Sources */,
				1612FD1622A9C95500FC1142 /* CloudIntegrationTests.swift in Sources */,
				1612FD2822A9C95500FC1142 /* ValetIntegrationTests.swift in Sources */,
				1612FD3722A9C95500FC1142 /* ValetTests.swift in Sources */,
				1612FD3422A9C95500FC1142 /* CloudTests.swift in Sources */,
				167E250423D624EF00889121 /* MigrationErrorTests.swift in Sources */,
				32E7115E2336B90800018E15 /* SinglePromptSecureEnclaveTests.swift in Sources */,
				169E9A6923D181DC001B69F5 /* VALSinglePromptSecureEnclaveValetTests.m in Sources */,
				167E250923D62CAA00889121 /* CloudAccessibilityTests.swift in Sources */,
				169E9A6F23D181DC001B69F5 /* VALSecureEnclaveValetTests.m in Sources */,
			);
			runOnlyForDeploymentPostprocessing = 0;
		};
		16DF6AD5204B45EB00F8E0A4 /* Sources */ = {
			isa = PBXSourcesBuildPhase;
			buildActionMask = 2147483647;
			files = (
				1693E29823B2D24600F8D97A /* KeychainError.swift in Sources */,
				1612FDBC22A9CAAB00FC1142 /* SecureEnclaveValet.swift in Sources */,
				1612FD9022A9CAAB00FC1142 /* Valet.swift in Sources */,
				1612FD9422A9CAAB00FC1142 /* SecItem.swift in Sources */,
				32E7115C2336B03800018E15 /* SinglePromptSecureEnclaveValet.swift in Sources */,
				1612FDC022A9CAAB00FC1142 /* Identifier.swift in Sources */,
				1612FD8C22A9CAAB00FC1142 /* CloudAccessibility.swift in Sources */,
				1612FD9C22A9CAAB00FC1142 /* Keychain.swift in Sources */,
				1612FDB022A9CAAB00FC1142 /* SecureEnclaveAccessControl.swift in Sources */,
				1612FD8822A9CAAB00FC1142 /* SecureEnclave.swift in Sources */,
				1612FDA022A9CAAB00FC1142 /* Configuration.swift in Sources */,
				1612FDA422A9CAAB00FC1142 /* Accessibility.swift in Sources */,
				1612FD8022A9CAAB00FC1142 /* MigrationError.swift in Sources */,
				1612FD9822A9CAAB00FC1142 /* Service.swift in Sources */,
			);
			runOnlyForDeploymentPostprocessing = 0;
		};
		16DF6AFB204B496800F8E0A4 /* Sources */ = {
			isa = PBXSourcesBuildPhase;
			buildActionMask = 2147483647;
			files = (
				16DF6B07204B496800F8E0A4 /* ExtensionDelegate.swift in Sources */,
				16DF6B05204B496800F8E0A4 /* InterfaceController.swift in Sources */,
			);
			runOnlyForDeploymentPostprocessing = 0;
		};
		26E682771BA8B3F900EFF4EA /* Sources */ = {
			isa = PBXSourcesBuildPhase;
			buildActionMask = 2147483647;
			files = (
				1693E29523B2D24600F8D97A /* KeychainError.swift in Sources */,
				1612FDB922A9CAAB00FC1142 /* SecureEnclaveValet.swift in Sources */,
				1612FD8D22A9CAAB00FC1142 /* Valet.swift in Sources */,
				1612FD9122A9CAAB00FC1142 /* SecItem.swift in Sources */,
				1612FDBD22A9CAAB00FC1142 /* Identifier.swift in Sources */,
				1612FDB122A9CAAB00FC1142 /* SinglePromptSecureEnclaveValet.swift in Sources */,
				1612FD8922A9CAAB00FC1142 /* CloudAccessibility.swift in Sources */,
				1612FD9922A9CAAB00FC1142 /* Keychain.swift in Sources */,
				1612FDAD22A9CAAB00FC1142 /* SecureEnclaveAccessControl.swift in Sources */,
				1612FD8522A9CAAB00FC1142 /* SecureEnclave.swift in Sources */,
				1612FD9D22A9CAAB00FC1142 /* Configuration.swift in Sources */,
				1612FDA122A9CAAB00FC1142 /* Accessibility.swift in Sources */,
				1612FD7D22A9CAAB00FC1142 /* MigrationError.swift in Sources */,
				1612FD9522A9CAAB00FC1142 /* Service.swift in Sources */,
			);
			runOnlyForDeploymentPostprocessing = 0;
		};
		26E682851BA8B4B200EFF4EA /* Sources */ = {
			isa = PBXSourcesBuildPhase;
			buildActionMask = 2147483647;
			files = (
				1693E29623B2D24600F8D97A /* KeychainError.swift in Sources */,
				1612FDBA22A9CAAB00FC1142 /* SecureEnclaveValet.swift in Sources */,
				1612FD8E22A9CAAB00FC1142 /* Valet.swift in Sources */,
				1612FD9222A9CAAB00FC1142 /* SecItem.swift in Sources */,
				1612FDBE22A9CAAB00FC1142 /* Identifier.swift in Sources */,
				1612FDB222A9CAAB00FC1142 /* SinglePromptSecureEnclaveValet.swift in Sources */,
				1612FD8A22A9CAAB00FC1142 /* CloudAccessibility.swift in Sources */,
				1612FD9A22A9CAAB00FC1142 /* Keychain.swift in Sources */,
				1612FDAE22A9CAAB00FC1142 /* SecureEnclaveAccessControl.swift in Sources */,
				1612FD8622A9CAAB00FC1142 /* SecureEnclave.swift in Sources */,
				1612FD9E22A9CAAB00FC1142 /* Configuration.swift in Sources */,
				1612FDA222A9CAAB00FC1142 /* Accessibility.swift in Sources */,
				1612FD7E22A9CAAB00FC1142 /* MigrationError.swift in Sources */,
				1612FD9622A9CAAB00FC1142 /* Service.swift in Sources */,
			);
			runOnlyForDeploymentPostprocessing = 0;
		};
		371150A11E2962D8004A45D4 /* Sources */ = {
			isa = PBXSourcesBuildPhase;
			buildActionMask = 2147483647;
			files = (
				371150AA1E2962D8004A45D4 /* ValetIOSTestHostViewController.swift in Sources */,
				371150A81E2962D8004A45D4 /* ValetIOSTestHostAppDelegate.swift in Sources */,
			);
			runOnlyForDeploymentPostprocessing = 0;
		};
		EA1E1F8A1A8C46090067C991 /* Sources */ = {
			isa = PBXSourcesBuildPhase;
			buildActionMask = 2147483647;
			files = (
				1612FD1122A9C95500FC1142 /* SecItemTests.swift in Sources */,
				1612FD1422A9C95500FC1142 /* CloudIntegrationTests.swift in Sources */,
				169E9A6A23D181DC001B69F5 /* VALValetTests.m in Sources */,
				1612FD3522A9C95500FC1142 /* ValetTests.swift in Sources */,
				1612FD2922A9C95500FC1142 /* SecureEnclaveIntegrationTests.swift in Sources */,
				1612FD2322A9C95500FC1142 /* SinglePromptSecureEnclaveIntegrationTests.swift in Sources */,
				1612FD1722A9C95500FC1142 /* SinglePromptSecureEnclaveBackwardsCompatibilityTests.swift in Sources */,
				167E250223D624EF00889121 /* MigrationErrorTests.swift in Sources */,
				1612FD1D22A9C95500FC1142 /* SecureEnclaveBackwardsCompatibilityTests.swift in Sources */,
				1612FD2F22A9C95500FC1142 /* SecureEnclaveTests.swift in Sources */,
				1612FD3222A9C95500FC1142 /* CloudTests.swift in Sources */,
				1612FD2C22A9C95500FC1142 /* SinglePromptSecureEnclaveTests.swift in Sources */,
				169E9A6723D181DC001B69F5 /* VALSinglePromptSecureEnclaveValetTests.m in Sources */,
				1612FD2622A9C95500FC1142 /* ValetIntegrationTests.swift in Sources */,
				1612FD2022A9C95500FC1142 /* ValetBackwardsCompatibilityTests.swift in Sources */,
				169E9A6D23D181DC001B69F5 /* VALSecureEnclaveValetTests.m in Sources */,
<<<<<<< HEAD
				167E250723D62CAA00889121 /* CloudAccessibilityTests.swift in Sources */,
=======
				167E24FE23D6235000889121 /* KeychainErrorTests.swift in Sources */,
>>>>>>> 46924d8c
				1612FD1A22A9C95500FC1142 /* SynchronizableBackwardsCompatibilityTests.swift in Sources */,
			);
			runOnlyForDeploymentPostprocessing = 0;
		};
		EAEAA8881B167A8700F7AA98 /* Sources */ = {
			isa = PBXSourcesBuildPhase;
			buildActionMask = 2147483647;
			files = (
				1612FD1222A9C95500FC1142 /* SecItemTests.swift in Sources */,
				1612FD1522A9C95500FC1142 /* CloudIntegrationTests.swift in Sources */,
				1612FD3622A9C95500FC1142 /* ValetTests.swift in Sources */,
				1612FD2A22A9C95500FC1142 /* SecureEnclaveIntegrationTests.swift in Sources */,
				1612FD2422A9C95500FC1142 /* SinglePromptSecureEnclaveIntegrationTests.swift in Sources */,
				1612FD1822A9C95500FC1142 /* SinglePromptSecureEnclaveBackwardsCompatibilityTests.swift in Sources */,
				1612FD1E22A9C95500FC1142 /* SecureEnclaveBackwardsCompatibilityTests.swift in Sources */,
				1612FD3022A9C95500FC1142 /* SecureEnclaveTests.swift in Sources */,
				1612FD3322A9C95500FC1142 /* CloudTests.swift in Sources */,
				1612FD3822A9C96900FC1142 /* MacTests.swift in Sources */,
<<<<<<< HEAD
				167E250823D62CAA00889121 /* CloudAccessibilityTests.swift in Sources */,
=======
				167E24FF23D6235000889121 /* KeychainErrorTests.swift in Sources */,
				167E250323D624EF00889121 /* MigrationErrorTests.swift in Sources */,
>>>>>>> 46924d8c
				1612FD2D22A9C95500FC1142 /* SinglePromptSecureEnclaveTests.swift in Sources */,
				169E9A6823D181DC001B69F5 /* VALSinglePromptSecureEnclaveValetTests.m in Sources */,
				169E9A6E23D181DC001B69F5 /* VALSecureEnclaveValetTests.m in Sources */,
				169E9A6B23D181DC001B69F5 /* VALValetTests.m in Sources */,
				1612FD2722A9C95500FC1142 /* ValetIntegrationTests.swift in Sources */,
				1612FD2122A9C95500FC1142 /* ValetBackwardsCompatibilityTests.swift in Sources */,
				1612FD1B22A9C95500FC1142 /* SynchronizableBackwardsCompatibilityTests.swift in Sources */,
			);
			runOnlyForDeploymentPostprocessing = 0;
		};
		EAF894701B053E0400EDAD6C /* Sources */ = {
			isa = PBXSourcesBuildPhase;
			buildActionMask = 2147483647;
			files = (
				AC89A3EC1CC82426009A7121 /* ValetTouchIDTestAppDelegate.swift in Sources */,
				AC89A3EE1CC82738009A7121 /* ValetTouchIDTestViewController.swift in Sources */,
			);
			runOnlyForDeploymentPostprocessing = 0;
		};
/* End PBXSourcesBuildPhase section */

/* Begin PBXTargetDependency section */
		1612FDD922A9CB2200FC1142 /* PBXTargetDependency */ = {
			isa = PBXTargetDependency;
			target = 1612FDD222A9CB2200FC1142 /* LegacyValet iOS */;
			targetProxy = 1612FDD822A9CB2200FC1142 /* PBXContainerItemProxy */;
		};
		1612FE0E22A9CC3E00FC1142 /* PBXTargetDependency */ = {
			isa = PBXTargetDependency;
			target = 1612FE0722A9CC3E00FC1142 /* LegacyValet macOS */;
			targetProxy = 1612FE0D22A9CC3E00FC1142 /* PBXContainerItemProxy */;
		};
		1612FE4222A9CCF400FC1142 /* PBXTargetDependency */ = {
			isa = PBXTargetDependency;
			target = 1612FDD222A9CB2200FC1142 /* LegacyValet iOS */;
			targetProxy = 1612FE4122A9CCF400FC1142 /* PBXContainerItemProxy */;
		};
		1612FE4F22A9D2EF00FC1142 /* PBXTargetDependency */ = {
			isa = PBXTargetDependency;
			target = 1612FE0722A9CC3E00FC1142 /* LegacyValet macOS */;
			targetProxy = 1612FE4E22A9D2EF00FC1142 /* PBXContainerItemProxy */;
		};
		165CDDD7204B275000C96C2E /* PBXTargetDependency */ = {
			isa = PBXTargetDependency;
			target = 165CDDC5204B26D400C96C2E /* Valet tvOS Test Host App */;
			targetProxy = 165CDDD6204B275000C96C2E /* PBXContainerItemProxy */;
		};
		1689093B1F7199D60057F636 /* PBXTargetDependency */ = {
			isa = PBXTargetDependency;
			target = 26E6827B1BA8B3F900EFF4EA /* Valet iOS */;
			targetProxy = 1689093A1F7199D60057F636 /* PBXContainerItemProxy */;
		};
		169FC995215ECFCF00C2D6BD /* PBXTargetDependency */ = {
			isa = PBXTargetDependency;
			name = XCTest;
			targetProxy = 169FC994215ECFCF00C2D6BD /* PBXContainerItemProxy */;
		};
		16C3B09E204B1E4C00B4D0B4 /* PBXTargetDependency */ = {
			isa = PBXTargetDependency;
			target = 16C3B06C204B1DB800B4D0B4 /* Valet tvOS */;
			targetProxy = 16C3B09D204B1E4C00B4D0B4 /* PBXContainerItemProxy */;
		};
		16DF6B02204B496800F8E0A4 /* PBXTargetDependency */ = {
			isa = PBXTargetDependency;
			target = 16DF6AFE204B496800F8E0A4 /* Valet watchOS Test Host App Extension */;
			targetProxy = 16DF6B01204B496800F8E0A4 /* PBXContainerItemProxy */;
		};
		16DF6B0C204B496800F8E0A4 /* PBXTargetDependency */ = {
			isa = PBXTargetDependency;
			target = 16DF6AF2204B496800F8E0A4 /* Valet watchOS Test Host App */;
			targetProxy = 16DF6B0B204B496800F8E0A4 /* PBXContainerItemProxy */;
		};
		16DF6B1D204B4AF800F8E0A4 /* PBXTargetDependency */ = {
			isa = PBXTargetDependency;
			target = 16DF6AD9204B45EB00F8E0A4 /* Valet watchOS */;
			targetProxy = 16DF6B1C204B4AF800F8E0A4 /* PBXContainerItemProxy */;
		};
		371150B91E2962FC004A45D4 /* PBXTargetDependency */ = {
			isa = PBXTargetDependency;
			target = 371150A41E2962D8004A45D4 /* Valet iOS Test Host App */;
			targetProxy = 371150B81E2962FC004A45D4 /* PBXContainerItemProxy */;
		};
		AC80E0A11F6DABB80091D04D /* PBXTargetDependency */ = {
			isa = PBXTargetDependency;
			target = 26E6827B1BA8B3F900EFF4EA /* Valet iOS */;
			targetProxy = AC80E0A01F6DABB80091D04D /* PBXContainerItemProxy */;
		};
		AC80E0A31F6DABC90091D04D /* PBXTargetDependency */ = {
			isa = PBXTargetDependency;
			target = 26E682891BA8B4B200EFF4EA /* Valet Mac */;
			targetProxy = AC80E0A21F6DABC90091D04D /* PBXContainerItemProxy */;
		};
/* End PBXTargetDependency section */

/* Begin PBXVariantGroup section */
		165CDDCC204B26D400C96C2E /* Main.storyboard */ = {
			isa = PBXVariantGroup;
			children = (
				32C1ED1B224C85660063E91D /* en */,
			);
			name = Main.storyboard;
			sourceTree = "<group>";
		};
		16B585741F71DBE00038EE30 /* Main.storyboard */ = {
			isa = PBXVariantGroup;
			children = (
				16B585751F71DBE00038EE30 /* Base */,
			);
			name = Main.storyboard;
			sourceTree = "<group>";
		};
		16DF6AF5204B496800F8E0A4 /* Interface.storyboard */ = {
			isa = PBXVariantGroup;
			children = (
				32C1ED17224C85540063E91D /* en */,
			);
			name = Interface.storyboard;
			sourceTree = "<group>";
		};
		371150AB1E2962D8004A45D4 /* Main.storyboard */ = {
			isa = PBXVariantGroup;
			children = (
				32C1ED1C224C85820063E91D /* en */,
			);
			name = Main.storyboard;
			sourceTree = "<group>";
		};
		371150B01E2962D8004A45D4 /* LaunchScreen.storyboard */ = {
			isa = PBXVariantGroup;
			children = (
				371150B11E2962D8004A45D4 /* Base */,
			);
			name = LaunchScreen.storyboard;
			sourceTree = "<group>";
		};
		EAF8949C1B05420200EDAD6C /* ValetSecureElementTestMain.storyboard */ = {
			isa = PBXVariantGroup;
			children = (
				32C1ED1D224C85890063E91D /* en */,
			);
			name = ValetSecureElementTestMain.storyboard;
			sourceTree = "<group>";
		};
		EAF8949F1B05420700EDAD6C /* ValetSecureElementTestLaunchScreen.xib */ = {
			isa = PBXVariantGroup;
			children = (
				EAF894A01B05420700EDAD6C /* Base */,
			);
			name = ValetSecureElementTestLaunchScreen.xib;
			sourceTree = "<group>";
		};
/* End PBXVariantGroup section */

/* Begin XCBuildConfiguration section */
		1612FDDD22A9CB2200FC1142 /* Debug */ = {
			isa = XCBuildConfiguration;
			buildSettings = {
				CLANG_ANALYZER_NONNULL = YES;
				CLANG_ANALYZER_NUMBER_OBJECT_CONVERSION = YES_AGGRESSIVE;
				CLANG_CXX_LANGUAGE_STANDARD = "gnu++14";
				CLANG_ENABLE_OBJC_WEAK = YES;
				CLANG_WARN_UNGUARDED_AVAILABILITY = YES_AGGRESSIVE;
				CODE_SIGN_STYLE = Automatic;
				CURRENT_PROJECT_VERSION = 1;
				DEBUG_INFORMATION_FORMAT = dwarf;
				DEFINES_MODULE = YES;
				DEVELOPMENT_TEAM = "";
				DYLIB_COMPATIBILITY_VERSION = 1;
				DYLIB_CURRENT_VERSION = 1;
				DYLIB_INSTALL_NAME_BASE = "@rpath";
				GCC_C_LANGUAGE_STANDARD = gnu11;
				INSTALL_PATH = "$(LOCAL_LIBRARY_DIR)/Frameworks";
				IPHONEOS_DEPLOYMENT_TARGET = 9.0;
				LD_RUNPATH_SEARCH_PATHS = "$(inherited) @executable_path/Frameworks @loader_path/Frameworks";
				MTL_ENABLE_DEBUG_INFO = INCLUDE_SOURCE;
				MTL_FAST_MATH = YES;
				PRODUCT_BUNDLE_IDENTIFIER = com.squareup.LegacyValet;
				PRODUCT_NAME = LegacyValet;
				SDKROOT = iphoneos;
				SKIP_INSTALL = YES;
				TARGETED_DEVICE_FAMILY = "1,2";
				VERSIONING_SYSTEM = "apple-generic";
				VERSION_INFO_PREFIX = "";
			};
			name = Debug;
		};
		1612FDDE22A9CB2200FC1142 /* Release */ = {
			isa = XCBuildConfiguration;
			buildSettings = {
				CLANG_ANALYZER_NONNULL = YES;
				CLANG_ANALYZER_NUMBER_OBJECT_CONVERSION = YES_AGGRESSIVE;
				CLANG_CXX_LANGUAGE_STANDARD = "gnu++14";
				CLANG_ENABLE_OBJC_WEAK = YES;
				CLANG_WARN_UNGUARDED_AVAILABILITY = YES_AGGRESSIVE;
				CODE_SIGN_STYLE = Automatic;
				COPY_PHASE_STRIP = NO;
				CURRENT_PROJECT_VERSION = 1;
				DEBUG_INFORMATION_FORMAT = "dwarf-with-dsym";
				DEFINES_MODULE = YES;
				DEVELOPMENT_TEAM = "";
				DYLIB_COMPATIBILITY_VERSION = 1;
				DYLIB_CURRENT_VERSION = 1;
				DYLIB_INSTALL_NAME_BASE = "@rpath";
				GCC_C_LANGUAGE_STANDARD = gnu11;
				INSTALL_PATH = "$(LOCAL_LIBRARY_DIR)/Frameworks";
				IPHONEOS_DEPLOYMENT_TARGET = 9.0;
				LD_RUNPATH_SEARCH_PATHS = "$(inherited) @executable_path/Frameworks @loader_path/Frameworks";
				MTL_FAST_MATH = YES;
				PRODUCT_BUNDLE_IDENTIFIER = com.squareup.LegacyValet;
				PRODUCT_NAME = LegacyValet;
				SDKROOT = iphoneos;
				SKIP_INSTALL = YES;
				TARGETED_DEVICE_FAMILY = "1,2";
				VERSIONING_SYSTEM = "apple-generic";
				VERSION_INFO_PREFIX = "";
			};
			name = Release;
		};
		1612FE1222A9CC3E00FC1142 /* Debug */ = {
			isa = XCBuildConfiguration;
			buildSettings = {
				APPLICATION_EXTENSION_API_ONLY = YES;
				CLANG_ANALYZER_NONNULL = YES;
				CLANG_ANALYZER_NUMBER_OBJECT_CONVERSION = YES_AGGRESSIVE;
				CLANG_CXX_LANGUAGE_STANDARD = "gnu++14";
				CLANG_ENABLE_OBJC_WEAK = YES;
				CLANG_WARN_UNGUARDED_AVAILABILITY = YES_AGGRESSIVE;
				CODE_SIGN_IDENTITY = "Mac Developer";
				CODE_SIGN_STYLE = Automatic;
				COMBINE_HIDPI_IMAGES = YES;
				CURRENT_PROJECT_VERSION = 1;
				DEBUG_INFORMATION_FORMAT = dwarf;
				DEFINES_MODULE = YES;
				DEVELOPMENT_TEAM = "";
				DYLIB_COMPATIBILITY_VERSION = 1;
				DYLIB_CURRENT_VERSION = 1;
				DYLIB_INSTALL_NAME_BASE = "@rpath";
				FRAMEWORK_VERSION = A;
				GCC_C_LANGUAGE_STANDARD = gnu11;
				INSTALL_PATH = "$(LOCAL_LIBRARY_DIR)/Frameworks";
				LD_RUNPATH_SEARCH_PATHS = "$(inherited) @executable_path/../Frameworks @loader_path/Frameworks";
				MACOSX_DEPLOYMENT_TARGET = 10.11;
				MTL_ENABLE_DEBUG_INFO = INCLUDE_SOURCE;
				MTL_FAST_MATH = YES;
				PRODUCT_BUNDLE_IDENTIFIER = com.squareup.LegacyValet;
				PRODUCT_NAME = LegacyValet;
				SDKROOT = macosx;
				SKIP_INSTALL = YES;
				VERSIONING_SYSTEM = "apple-generic";
				VERSION_INFO_PREFIX = "";
			};
			name = Debug;
		};
		1612FE1322A9CC3E00FC1142 /* Release */ = {
			isa = XCBuildConfiguration;
			buildSettings = {
				APPLICATION_EXTENSION_API_ONLY = YES;
				CLANG_ANALYZER_NONNULL = YES;
				CLANG_ANALYZER_NUMBER_OBJECT_CONVERSION = YES_AGGRESSIVE;
				CLANG_CXX_LANGUAGE_STANDARD = "gnu++14";
				CLANG_ENABLE_OBJC_WEAK = YES;
				CLANG_WARN_UNGUARDED_AVAILABILITY = YES_AGGRESSIVE;
				CODE_SIGN_IDENTITY = "Mac Developer";
				CODE_SIGN_STYLE = Automatic;
				COMBINE_HIDPI_IMAGES = YES;
				COPY_PHASE_STRIP = NO;
				CURRENT_PROJECT_VERSION = 1;
				DEBUG_INFORMATION_FORMAT = "dwarf-with-dsym";
				DEFINES_MODULE = YES;
				DEVELOPMENT_TEAM = "";
				DYLIB_COMPATIBILITY_VERSION = 1;
				DYLIB_CURRENT_VERSION = 1;
				DYLIB_INSTALL_NAME_BASE = "@rpath";
				FRAMEWORK_VERSION = A;
				GCC_C_LANGUAGE_STANDARD = gnu11;
				INSTALL_PATH = "$(LOCAL_LIBRARY_DIR)/Frameworks";
				LD_RUNPATH_SEARCH_PATHS = "$(inherited) @executable_path/../Frameworks @loader_path/Frameworks";
				MACOSX_DEPLOYMENT_TARGET = 10.11;
				MTL_FAST_MATH = YES;
				PRODUCT_BUNDLE_IDENTIFIER = com.squareup.LegacyValet;
				PRODUCT_NAME = LegacyValet;
				SDKROOT = macosx;
				SKIP_INSTALL = YES;
				VERSIONING_SYSTEM = "apple-generic";
				VERSION_INFO_PREFIX = "";
			};
			name = Release;
		};
		165CDDD3204B26D500C96C2E /* Debug */ = {
			isa = XCBuildConfiguration;
			buildSettings = {
				ASSETCATALOG_COMPILER_APPICON_NAME = "App Icon & Top Shelf Image";
				ASSETCATALOG_COMPILER_LAUNCHIMAGE_NAME = LaunchImage;
				CLANG_ANALYZER_NONNULL = YES;
				CLANG_ANALYZER_NUMBER_OBJECT_CONVERSION = YES_AGGRESSIVE;
				CLANG_CXX_LANGUAGE_STANDARD = "gnu++14";
				CLANG_WARN_UNGUARDED_AVAILABILITY = YES_AGGRESSIVE;
				CODE_SIGN_ENTITLEMENTS = "Valet tvOS Test Host App/Valet tvOS Test Host App.entitlements";
				"CODE_SIGN_IDENTITY[sdk=appletvos*]" = "iPhone Developer";
				CODE_SIGN_STYLE = Automatic;
				DEBUG_INFORMATION_FORMAT = dwarf;
				DEVELOPMENT_TEAM = "";
				GCC_C_LANGUAGE_STANDARD = gnu11;
				INFOPLIST_FILE = "Valet tvOS Test Host App/Info.plist";
				LD_RUNPATH_SEARCH_PATHS = "$(inherited) @executable_path/Frameworks";
				PRODUCT_BUNDLE_IDENTIFIER = "com.squareup.Valet-tvOS-Test-Host-App";
				PRODUCT_NAME = "$(TARGET_NAME)";
				PROVISIONING_PROFILE_SPECIFIER = "";
				SDKROOT = appletvos;
				SWIFT_ACTIVE_COMPILATION_CONDITIONS = DEBUG;
				SWIFT_OPTIMIZATION_LEVEL = "-Onone";
				TARGETED_DEVICE_FAMILY = 3;
				TVOS_DEPLOYMENT_TARGET = 9.0;
			};
			name = Debug;
		};
		165CDDD4204B26D500C96C2E /* Release */ = {
			isa = XCBuildConfiguration;
			buildSettings = {
				ASSETCATALOG_COMPILER_APPICON_NAME = "App Icon & Top Shelf Image";
				ASSETCATALOG_COMPILER_LAUNCHIMAGE_NAME = LaunchImage;
				CLANG_ANALYZER_NONNULL = YES;
				CLANG_ANALYZER_NUMBER_OBJECT_CONVERSION = YES_AGGRESSIVE;
				CLANG_CXX_LANGUAGE_STANDARD = "gnu++14";
				CLANG_WARN_UNGUARDED_AVAILABILITY = YES_AGGRESSIVE;
				CODE_SIGN_ENTITLEMENTS = "Valet tvOS Test Host App/Valet tvOS Test Host App.entitlements";
				"CODE_SIGN_IDENTITY[sdk=appletvos*]" = "iPhone Developer";
				CODE_SIGN_STYLE = Automatic;
				COPY_PHASE_STRIP = NO;
				DEBUG_INFORMATION_FORMAT = "dwarf-with-dsym";
				DEVELOPMENT_TEAM = "";
				GCC_C_LANGUAGE_STANDARD = gnu11;
				INFOPLIST_FILE = "Valet tvOS Test Host App/Info.plist";
				LD_RUNPATH_SEARCH_PATHS = "$(inherited) @executable_path/Frameworks";
				PRODUCT_BUNDLE_IDENTIFIER = "com.squareup.Valet-tvOS-Test-Host-App";
				PRODUCT_NAME = "$(TARGET_NAME)";
				PROVISIONING_PROFILE_SPECIFIER = "";
				SDKROOT = appletvos;
				TARGETED_DEVICE_FAMILY = 3;
				TVOS_DEPLOYMENT_TARGET = 9.0;
			};
			name = Release;
		};
		16B5857A1F71DBE00038EE30 /* Debug */ = {
			isa = XCBuildConfiguration;
			buildSettings = {
				ASSETCATALOG_COMPILER_APPICON_NAME = AppIcon;
				CLANG_ANALYZER_NONNULL = YES;
				CLANG_ANALYZER_NUMBER_OBJECT_CONVERSION = YES_AGGRESSIVE;
				CLANG_CXX_LANGUAGE_STANDARD = "gnu++14";
				CLANG_WARN_UNGUARDED_AVAILABILITY = YES_AGGRESSIVE;
				CODE_SIGN_ENTITLEMENTS = "Valet macOS Test Host App/Valet_macOS_Test_Host_App.entitlements";
				CODE_SIGN_IDENTITY = "Mac Developer";
				CODE_SIGN_STYLE = Automatic;
				COMBINE_HIDPI_IMAGES = YES;
				DEBUG_INFORMATION_FORMAT = dwarf;
				DEVELOPMENT_TEAM = "";
				GCC_C_LANGUAGE_STANDARD = gnu11;
				INFOPLIST_FILE = "Valet macOS Test Host App/Info.plist";
				LD_RUNPATH_SEARCH_PATHS = "$(inherited) @executable_path/../Frameworks";
				MACOSX_DEPLOYMENT_TARGET = 10.11;
				PRODUCT_BUNDLE_IDENTIFIER = "com.squareup.Valet-macOS-Test-Host-App";
				PRODUCT_NAME = "$(TARGET_NAME)";
				PROVISIONING_PROFILE_SPECIFIER = "";
				SDKROOT = macosx;
				SWIFT_ACTIVE_COMPILATION_CONDITIONS = DEBUG;
				SWIFT_OPTIMIZATION_LEVEL = "-Onone";
			};
			name = Debug;
		};
		16B5857B1F71DBE00038EE30 /* Release */ = {
			isa = XCBuildConfiguration;
			buildSettings = {
				ASSETCATALOG_COMPILER_APPICON_NAME = AppIcon;
				CLANG_ANALYZER_NONNULL = YES;
				CLANG_ANALYZER_NUMBER_OBJECT_CONVERSION = YES_AGGRESSIVE;
				CLANG_CXX_LANGUAGE_STANDARD = "gnu++14";
				CLANG_WARN_UNGUARDED_AVAILABILITY = YES_AGGRESSIVE;
				CODE_SIGN_ENTITLEMENTS = "Valet macOS Test Host App/Valet_macOS_Test_Host_App.entitlements";
				CODE_SIGN_IDENTITY = "Mac Developer";
				CODE_SIGN_STYLE = Automatic;
				COMBINE_HIDPI_IMAGES = YES;
				COPY_PHASE_STRIP = NO;
				DEBUG_INFORMATION_FORMAT = "dwarf-with-dsym";
				DEVELOPMENT_TEAM = "";
				GCC_C_LANGUAGE_STANDARD = gnu11;
				INFOPLIST_FILE = "Valet macOS Test Host App/Info.plist";
				LD_RUNPATH_SEARCH_PATHS = "$(inherited) @executable_path/../Frameworks";
				MACOSX_DEPLOYMENT_TARGET = 10.11;
				PRODUCT_BUNDLE_IDENTIFIER = "com.squareup.Valet-macOS-Test-Host-App";
				PRODUCT_NAME = "$(TARGET_NAME)";
				PROVISIONING_PROFILE_SPECIFIER = "";
				SDKROOT = macosx;
			};
			name = Release;
		};
		16C3B073204B1DB800B4D0B4 /* Debug */ = {
			isa = XCBuildConfiguration;
			buildSettings = {
				CLANG_ANALYZER_NONNULL = YES;
				CLANG_ANALYZER_NUMBER_OBJECT_CONVERSION = YES_AGGRESSIVE;
				CLANG_CXX_LANGUAGE_STANDARD = "gnu++14";
				CLANG_ENABLE_MODULES = YES;
				CLANG_WARN_UNGUARDED_AVAILABILITY = YES_AGGRESSIVE;
				CODE_SIGN_IDENTITY = "";
				"CODE_SIGN_IDENTITY[sdk=appletvos*]" = "";
				CODE_SIGN_STYLE = Manual;
				CURRENT_PROJECT_VERSION = 1;
				DEBUG_INFORMATION_FORMAT = dwarf;
				DEFINES_MODULE = YES;
				DEVELOPMENT_TEAM = "";
				DYLIB_COMPATIBILITY_VERSION = 1;
				DYLIB_CURRENT_VERSION = 1;
				DYLIB_INSTALL_NAME_BASE = "@rpath";
				GCC_C_LANGUAGE_STANDARD = gnu11;
				INSTALL_PATH = "$(LOCAL_LIBRARY_DIR)/Frameworks";
				LD_RUNPATH_SEARCH_PATHS = "$(inherited) @executable_path/Frameworks @loader_path/Frameworks";
				PROVISIONING_PROFILE_SPECIFIER = "";
				SDKROOT = appletvos;
				SKIP_INSTALL = YES;
				SWIFT_ACTIVE_COMPILATION_CONDITIONS = DEBUG;
				SWIFT_OPTIMIZATION_LEVEL = "-Onone";
				TARGETED_DEVICE_FAMILY = 3;
				VERSIONING_SYSTEM = "apple-generic";
				VERSION_INFO_PREFIX = "";
			};
			name = Debug;
		};
		16C3B074204B1DB800B4D0B4 /* Release */ = {
			isa = XCBuildConfiguration;
			buildSettings = {
				CLANG_ANALYZER_NONNULL = YES;
				CLANG_ANALYZER_NUMBER_OBJECT_CONVERSION = YES_AGGRESSIVE;
				CLANG_CXX_LANGUAGE_STANDARD = "gnu++14";
				CLANG_ENABLE_MODULES = YES;
				CLANG_WARN_UNGUARDED_AVAILABILITY = YES_AGGRESSIVE;
				CODE_SIGN_IDENTITY = "";
				"CODE_SIGN_IDENTITY[sdk=appletvos*]" = "";
				CODE_SIGN_STYLE = Manual;
				COPY_PHASE_STRIP = NO;
				CURRENT_PROJECT_VERSION = 1;
				DEBUG_INFORMATION_FORMAT = "dwarf-with-dsym";
				DEFINES_MODULE = YES;
				DEVELOPMENT_TEAM = "";
				DYLIB_COMPATIBILITY_VERSION = 1;
				DYLIB_CURRENT_VERSION = 1;
				DYLIB_INSTALL_NAME_BASE = "@rpath";
				GCC_C_LANGUAGE_STANDARD = gnu11;
				INSTALL_PATH = "$(LOCAL_LIBRARY_DIR)/Frameworks";
				LD_RUNPATH_SEARCH_PATHS = "$(inherited) @executable_path/Frameworks @loader_path/Frameworks";
				PROVISIONING_PROFILE_SPECIFIER = "";
				SDKROOT = appletvos;
				SKIP_INSTALL = YES;
				TARGETED_DEVICE_FAMILY = 3;
				VERSIONING_SYSTEM = "apple-generic";
				VERSION_INFO_PREFIX = "";
			};
			name = Release;
		};
		16C3B0A0204B1E4C00B4D0B4 /* Debug */ = {
			isa = XCBuildConfiguration;
			buildSettings = {
				ALWAYS_EMBED_SWIFT_STANDARD_LIBRARIES = YES;
				CLANG_ANALYZER_NONNULL = YES;
				CLANG_ANALYZER_NUMBER_OBJECT_CONVERSION = YES_AGGRESSIVE;
				CLANG_CXX_LANGUAGE_STANDARD = "gnu++14";
				CLANG_ENABLE_MODULES = YES;
				CLANG_WARN_UNGUARDED_AVAILABILITY = YES_AGGRESSIVE;
				"CODE_SIGN_IDENTITY[sdk=appletvos*]" = "iPhone Developer";
				CODE_SIGN_STYLE = Automatic;
				DEBUG_INFORMATION_FORMAT = dwarf;
				DEVELOPMENT_TEAM = "";
				GCC_C_LANGUAGE_STANDARD = gnu11;
				INFOPLIST_FILE = Tests/Info.plist;
				LD_RUNPATH_SEARCH_PATHS = "$(inherited) @executable_path/Frameworks @loader_path/Frameworks";
				PRODUCT_BUNDLE_IDENTIFIER = "com.squareup.Valet-tvOS-Tests";
				PRODUCT_NAME = "$(TARGET_NAME)";
				PROVISIONING_PROFILE_SPECIFIER = "";
				SDKROOT = appletvos;
				SWIFT_ACTIVE_COMPILATION_CONDITIONS = DEBUG;
				SWIFT_OPTIMIZATION_LEVEL = "-Onone";
				SWIFT_VERSION = 5.0;
				TARGETED_DEVICE_FAMILY = 3;
				TEST_HOST = "$(BUILT_PRODUCTS_DIR)/Valet tvOS Test Host App.app/Valet tvOS Test Host App";
			};
			name = Debug;
		};
		16C3B0A1204B1E4C00B4D0B4 /* Release */ = {
			isa = XCBuildConfiguration;
			buildSettings = {
				ALWAYS_EMBED_SWIFT_STANDARD_LIBRARIES = YES;
				CLANG_ANALYZER_NONNULL = YES;
				CLANG_ANALYZER_NUMBER_OBJECT_CONVERSION = YES_AGGRESSIVE;
				CLANG_CXX_LANGUAGE_STANDARD = "gnu++14";
				CLANG_ENABLE_MODULES = YES;
				CLANG_WARN_UNGUARDED_AVAILABILITY = YES_AGGRESSIVE;
				"CODE_SIGN_IDENTITY[sdk=appletvos*]" = "iPhone Developer";
				CODE_SIGN_STYLE = Automatic;
				COPY_PHASE_STRIP = NO;
				DEBUG_INFORMATION_FORMAT = "dwarf-with-dsym";
				DEVELOPMENT_TEAM = "";
				GCC_C_LANGUAGE_STANDARD = gnu11;
				INFOPLIST_FILE = Tests/Info.plist;
				LD_RUNPATH_SEARCH_PATHS = "$(inherited) @executable_path/Frameworks @loader_path/Frameworks";
				PRODUCT_BUNDLE_IDENTIFIER = "com.squareup.Valet-tvOS-Tests";
				PRODUCT_NAME = "$(TARGET_NAME)";
				PROVISIONING_PROFILE_SPECIFIER = "";
				SDKROOT = appletvos;
				SWIFT_VERSION = 5.0;
				TARGETED_DEVICE_FAMILY = 3;
				TEST_HOST = "$(BUILT_PRODUCTS_DIR)/Valet tvOS Test Host App.app/Valet tvOS Test Host App";
			};
			name = Release;
		};
		16DF6AE0204B45EB00F8E0A4 /* Debug */ = {
			isa = XCBuildConfiguration;
			buildSettings = {
				APPLICATION_EXTENSION_API_ONLY = YES;
				CLANG_ANALYZER_NONNULL = YES;
				CLANG_ANALYZER_NUMBER_OBJECT_CONVERSION = YES_AGGRESSIVE;
				CLANG_CXX_LANGUAGE_STANDARD = "gnu++14";
				CLANG_ENABLE_MODULES = YES;
				CLANG_WARN_UNGUARDED_AVAILABILITY = YES_AGGRESSIVE;
				CODE_SIGN_IDENTITY = "";
				CODE_SIGN_STYLE = Manual;
				CURRENT_PROJECT_VERSION = 1;
				DEBUG_INFORMATION_FORMAT = dwarf;
				DEFINES_MODULE = YES;
				DEVELOPMENT_TEAM = "";
				DYLIB_COMPATIBILITY_VERSION = 1;
				DYLIB_CURRENT_VERSION = 1;
				DYLIB_INSTALL_NAME_BASE = "@rpath";
				GCC_C_LANGUAGE_STANDARD = gnu11;
				INFOPLIST_FILE = Sources/Info.plist;
				INSTALL_PATH = "$(LOCAL_LIBRARY_DIR)/Frameworks";
				LD_RUNPATH_SEARCH_PATHS = "$(inherited) @executable_path/Frameworks @loader_path/Frameworks";
				PROVISIONING_PROFILE_SPECIFIER = "";
				SDKROOT = watchos;
				SKIP_INSTALL = YES;
				SWIFT_ACTIVE_COMPILATION_CONDITIONS = DEBUG;
				SWIFT_OPTIMIZATION_LEVEL = "-Onone";
				TARGETED_DEVICE_FAMILY = 4;
				VERSIONING_SYSTEM = "apple-generic";
				VERSION_INFO_PREFIX = "";
			};
			name = Debug;
		};
		16DF6AE1204B45EB00F8E0A4 /* Release */ = {
			isa = XCBuildConfiguration;
			buildSettings = {
				APPLICATION_EXTENSION_API_ONLY = YES;
				CLANG_ANALYZER_NONNULL = YES;
				CLANG_ANALYZER_NUMBER_OBJECT_CONVERSION = YES_AGGRESSIVE;
				CLANG_CXX_LANGUAGE_STANDARD = "gnu++14";
				CLANG_ENABLE_MODULES = YES;
				CLANG_WARN_UNGUARDED_AVAILABILITY = YES_AGGRESSIVE;
				CODE_SIGN_IDENTITY = "";
				CODE_SIGN_STYLE = Manual;
				COPY_PHASE_STRIP = NO;
				CURRENT_PROJECT_VERSION = 1;
				DEBUG_INFORMATION_FORMAT = "dwarf-with-dsym";
				DEFINES_MODULE = YES;
				DEVELOPMENT_TEAM = "";
				DYLIB_COMPATIBILITY_VERSION = 1;
				DYLIB_CURRENT_VERSION = 1;
				DYLIB_INSTALL_NAME_BASE = "@rpath";
				GCC_C_LANGUAGE_STANDARD = gnu11;
				INFOPLIST_FILE = Sources/Info.plist;
				INSTALL_PATH = "$(LOCAL_LIBRARY_DIR)/Frameworks";
				LD_RUNPATH_SEARCH_PATHS = "$(inherited) @executable_path/Frameworks @loader_path/Frameworks";
				PROVISIONING_PROFILE_SPECIFIER = "";
				SDKROOT = watchos;
				SKIP_INSTALL = YES;
				TARGETED_DEVICE_FAMILY = 4;
				VERSIONING_SYSTEM = "apple-generic";
				VERSION_INFO_PREFIX = "";
			};
			name = Release;
		};
		16DF6B0F204B496800F8E0A4 /* Debug */ = {
			isa = XCBuildConfiguration;
			buildSettings = {
				ASSETCATALOG_COMPILER_COMPLICATION_NAME = Complication;
				CLANG_ANALYZER_NONNULL = YES;
				CLANG_ANALYZER_NUMBER_OBJECT_CONVERSION = YES_AGGRESSIVE;
				CLANG_CXX_LANGUAGE_STANDARD = "gnu++14";
				CLANG_WARN_UNGUARDED_AVAILABILITY = YES_AGGRESSIVE;
				CODE_SIGN_ENTITLEMENTS = "Valet watchOS Test Host App Extension/Valet watchOS Test Host App Extension.entitlements";
				CODE_SIGN_STYLE = Automatic;
				DEBUG_INFORMATION_FORMAT = dwarf;
				DEVELOPMENT_TEAM = "";
				GCC_C_LANGUAGE_STANDARD = gnu11;
				INFOPLIST_FILE = "Valet watchOS Test Host App Extension/Info.plist";
				LD_RUNPATH_SEARCH_PATHS = "$(inherited) @executable_path/Frameworks @executable_path/../../Frameworks";
				PRODUCT_BUNDLE_IDENTIFIER = com.squareup.ValetTouchIDTestApp.watchkitapp.watchkitextension;
				PRODUCT_NAME = "${TARGET_NAME}";
				SDKROOT = watchos;
				SKIP_INSTALL = YES;
				SWIFT_ACTIVE_COMPILATION_CONDITIONS = DEBUG;
				SWIFT_OPTIMIZATION_LEVEL = "-Onone";
				TARGETED_DEVICE_FAMILY = 4;
				WATCHOS_DEPLOYMENT_TARGET = 4.2;
			};
			name = Debug;
		};
		16DF6B10204B496800F8E0A4 /* Release */ = {
			isa = XCBuildConfiguration;
			buildSettings = {
				ASSETCATALOG_COMPILER_COMPLICATION_NAME = Complication;
				CLANG_ANALYZER_NONNULL = YES;
				CLANG_ANALYZER_NUMBER_OBJECT_CONVERSION = YES_AGGRESSIVE;
				CLANG_CXX_LANGUAGE_STANDARD = "gnu++14";
				CLANG_WARN_UNGUARDED_AVAILABILITY = YES_AGGRESSIVE;
				CODE_SIGN_ENTITLEMENTS = "Valet watchOS Test Host App Extension/Valet watchOS Test Host App Extension.entitlements";
				CODE_SIGN_STYLE = Automatic;
				COPY_PHASE_STRIP = NO;
				DEBUG_INFORMATION_FORMAT = "dwarf-with-dsym";
				DEVELOPMENT_TEAM = "";
				GCC_C_LANGUAGE_STANDARD = gnu11;
				INFOPLIST_FILE = "Valet watchOS Test Host App Extension/Info.plist";
				LD_RUNPATH_SEARCH_PATHS = "$(inherited) @executable_path/Frameworks @executable_path/../../Frameworks";
				PRODUCT_BUNDLE_IDENTIFIER = com.squareup.ValetTouchIDTestApp.watchkitapp.watchkitextension;
				PRODUCT_NAME = "${TARGET_NAME}";
				SDKROOT = watchos;
				SKIP_INSTALL = YES;
				TARGETED_DEVICE_FAMILY = 4;
				WATCHOS_DEPLOYMENT_TARGET = 4.2;
			};
			name = Release;
		};
		16DF6B13204B496800F8E0A4 /* Debug */ = {
			isa = XCBuildConfiguration;
			buildSettings = {
				ALWAYS_EMBED_SWIFT_STANDARD_LIBRARIES = YES;
				ASSETCATALOG_COMPILER_APPICON_NAME = AppIcon;
				CLANG_ANALYZER_NONNULL = YES;
				CLANG_ANALYZER_NUMBER_OBJECT_CONVERSION = YES_AGGRESSIVE;
				CLANG_CXX_LANGUAGE_STANDARD = "gnu++14";
				CLANG_WARN_UNGUARDED_AVAILABILITY = YES_AGGRESSIVE;
				CODE_SIGN_IDENTITY = "iPhone Developer";
				CODE_SIGN_STYLE = Automatic;
				DEBUG_INFORMATION_FORMAT = dwarf;
				DEVELOPMENT_TEAM = "";
				GCC_C_LANGUAGE_STANDARD = gnu11;
				IBSC_MODULE = Valet_watchOS_Test_Host_App_Extension;
				INFOPLIST_FILE = "Valet watchOS Test Host App/Info.plist";
				PRODUCT_BUNDLE_IDENTIFIER = com.squareup.ValetTouchIDTestApp.watchkitapp;
				PRODUCT_NAME = "$(TARGET_NAME)";
				PROVISIONING_PROFILE_SPECIFIER = "";
				SDKROOT = watchos;
				SKIP_INSTALL = YES;
				SWIFT_ACTIVE_COMPILATION_CONDITIONS = DEBUG;
				SWIFT_OPTIMIZATION_LEVEL = "-Onone";
				SWIFT_VERSION = 4.0;
				TARGETED_DEVICE_FAMILY = 4;
				WATCHOS_DEPLOYMENT_TARGET = 4.2;
			};
			name = Debug;
		};
		16DF6B14204B496800F8E0A4 /* Release */ = {
			isa = XCBuildConfiguration;
			buildSettings = {
				ALWAYS_EMBED_SWIFT_STANDARD_LIBRARIES = YES;
				ASSETCATALOG_COMPILER_APPICON_NAME = AppIcon;
				CLANG_ANALYZER_NONNULL = YES;
				CLANG_ANALYZER_NUMBER_OBJECT_CONVERSION = YES_AGGRESSIVE;
				CLANG_CXX_LANGUAGE_STANDARD = "gnu++14";
				CLANG_WARN_UNGUARDED_AVAILABILITY = YES_AGGRESSIVE;
				CODE_SIGN_IDENTITY = "iPhone Developer";
				CODE_SIGN_STYLE = Automatic;
				COPY_PHASE_STRIP = NO;
				DEBUG_INFORMATION_FORMAT = "dwarf-with-dsym";
				DEVELOPMENT_TEAM = "";
				GCC_C_LANGUAGE_STANDARD = gnu11;
				IBSC_MODULE = Valet_watchOS_Test_Host_App_Extension;
				INFOPLIST_FILE = "Valet watchOS Test Host App/Info.plist";
				PRODUCT_BUNDLE_IDENTIFIER = com.squareup.ValetTouchIDTestApp.watchkitapp;
				PRODUCT_NAME = "$(TARGET_NAME)";
				PROVISIONING_PROFILE_SPECIFIER = "";
				SDKROOT = watchos;
				SKIP_INSTALL = YES;
				SWIFT_VERSION = 4.0;
				TARGETED_DEVICE_FAMILY = 4;
				WATCHOS_DEPLOYMENT_TARGET = 4.2;
			};
			name = Release;
		};
		26E682811BA8B3F900EFF4EA /* Debug */ = {
			isa = XCBuildConfiguration;
			buildSettings = {
				APPLICATION_EXTENSION_API_ONLY = YES;
				CLANG_ENABLE_MODULES = YES;
				"CODE_SIGN_IDENTITY[sdk=iphoneos*]" = "";
				CURRENT_PROJECT_VERSION = 1;
				DEBUG_INFORMATION_FORMAT = dwarf;
				DEFINES_MODULE = YES;
				DEVELOPMENT_TEAM = "";
				DYLIB_COMPATIBILITY_VERSION = 1;
				DYLIB_CURRENT_VERSION = 1;
				DYLIB_INSTALL_NAME_BASE = "@rpath";
				GCC_NO_COMMON_BLOCKS = YES;
				INSTALL_PATH = "$(LOCAL_LIBRARY_DIR)/Frameworks";
				LD_RUNPATH_SEARCH_PATHS = "$(inherited) @executable_path/Frameworks @loader_path/Frameworks";
				SDKROOT = iphoneos;
				SKIP_INSTALL = YES;
				SWIFT_OPTIMIZATION_LEVEL = "-Onone";
				TARGETED_DEVICE_FAMILY = "1,2";
				VERSIONING_SYSTEM = "apple-generic";
				VERSION_INFO_PREFIX = "";
			};
			name = Debug;
		};
		26E682821BA8B3F900EFF4EA /* Release */ = {
			isa = XCBuildConfiguration;
			buildSettings = {
				APPLICATION_EXTENSION_API_ONLY = YES;
				CLANG_ENABLE_MODULES = YES;
				"CODE_SIGN_IDENTITY[sdk=iphoneos*]" = "";
				COPY_PHASE_STRIP = NO;
				CURRENT_PROJECT_VERSION = 1;
				DEBUG_INFORMATION_FORMAT = "dwarf-with-dsym";
				DEFINES_MODULE = YES;
				DEVELOPMENT_TEAM = "";
				DYLIB_COMPATIBILITY_VERSION = 1;
				DYLIB_CURRENT_VERSION = 1;
				DYLIB_INSTALL_NAME_BASE = "@rpath";
				GCC_NO_COMMON_BLOCKS = YES;
				INSTALL_PATH = "$(LOCAL_LIBRARY_DIR)/Frameworks";
				LD_RUNPATH_SEARCH_PATHS = "$(inherited) @executable_path/Frameworks @loader_path/Frameworks";
				SDKROOT = iphoneos;
				SKIP_INSTALL = YES;
				TARGETED_DEVICE_FAMILY = "1,2";
				VERSIONING_SYSTEM = "apple-generic";
				VERSION_INFO_PREFIX = "";
			};
			name = Release;
		};
		26E682901BA8B4B200EFF4EA /* Debug */ = {
			isa = XCBuildConfiguration;
			buildSettings = {
				APPLICATION_EXTENSION_API_ONLY = YES;
				CLANG_ALLOW_NON_MODULAR_INCLUDES_IN_FRAMEWORK_MODULES = YES;
				CLANG_ENABLE_MODULES = YES;
				CODE_SIGN_STYLE = Manual;
				COMBINE_HIDPI_IMAGES = YES;
				CURRENT_PROJECT_VERSION = 1;
				DEBUG_INFORMATION_FORMAT = dwarf;
				DEFINES_MODULE = YES;
				DEVELOPMENT_TEAM = "";
				DYLIB_COMPATIBILITY_VERSION = 1;
				DYLIB_CURRENT_VERSION = 1;
				DYLIB_INSTALL_NAME_BASE = "@rpath";
				FRAMEWORK_VERSION = A;
				GCC_NO_COMMON_BLOCKS = YES;
				INSTALL_PATH = "$(LOCAL_LIBRARY_DIR)/Frameworks";
				LD_RUNPATH_SEARCH_PATHS = "$(inherited) @executable_path/../Frameworks @loader_path/Frameworks";
				PROVISIONING_PROFILE_SPECIFIER = "";
				SDKROOT = macosx;
				SKIP_INSTALL = YES;
				SWIFT_OPTIMIZATION_LEVEL = "-Onone";
				VERSIONING_SYSTEM = "apple-generic";
				VERSION_INFO_PREFIX = "";
			};
			name = Debug;
		};
		26E682911BA8B4B200EFF4EA /* Release */ = {
			isa = XCBuildConfiguration;
			buildSettings = {
				APPLICATION_EXTENSION_API_ONLY = YES;
				CLANG_ALLOW_NON_MODULAR_INCLUDES_IN_FRAMEWORK_MODULES = YES;
				CLANG_ENABLE_MODULES = YES;
				CODE_SIGN_STYLE = Manual;
				COMBINE_HIDPI_IMAGES = YES;
				COPY_PHASE_STRIP = NO;
				CURRENT_PROJECT_VERSION = 1;
				DEBUG_INFORMATION_FORMAT = "dwarf-with-dsym";
				DEFINES_MODULE = YES;
				DEVELOPMENT_TEAM = "";
				DYLIB_COMPATIBILITY_VERSION = 1;
				DYLIB_CURRENT_VERSION = 1;
				DYLIB_INSTALL_NAME_BASE = "@rpath";
				FRAMEWORK_VERSION = A;
				GCC_NO_COMMON_BLOCKS = YES;
				INSTALL_PATH = "$(LOCAL_LIBRARY_DIR)/Frameworks";
				LD_RUNPATH_SEARCH_PATHS = "$(inherited) @executable_path/../Frameworks @loader_path/Frameworks";
				PROVISIONING_PROFILE_SPECIFIER = "";
				SDKROOT = macosx;
				SKIP_INSTALL = YES;
				VERSIONING_SYSTEM = "apple-generic";
				VERSION_INFO_PREFIX = "";
			};
			name = Release;
		};
		371150B51E2962D8004A45D4 /* Debug */ = {
			isa = XCBuildConfiguration;
			buildSettings = {
				ASSETCATALOG_COMPILER_APPICON_NAME = AppIcon;
				CLANG_ANALYZER_NONNULL = YES;
				CLANG_WARN_INFINITE_RECURSION = YES;
				CLANG_WARN_SUSPICIOUS_MOVE = YES;
				CODE_SIGN_ENTITLEMENTS = "Valet iOS Test Host App/Valet iOS Test Host App.entitlements";
				"CODE_SIGN_IDENTITY[sdk=iphoneos*]" = "iPhone Developer";
				CODE_SIGN_STYLE = Automatic;
				DEBUG_INFORMATION_FORMAT = dwarf;
				DEVELOPMENT_TEAM = "";
				GCC_NO_COMMON_BLOCKS = YES;
				INFOPLIST_FILE = "Valet iOS Test Host App/Info.plist";
				LD_RUNPATH_SEARCH_PATHS = "$(inherited) @executable_path/Frameworks";
				PRODUCT_BUNDLE_IDENTIFIER = "com.squareup.Valet-iOS-Test-Host-App";
				PRODUCT_NAME = "$(TARGET_NAME)";
				PROVISIONING_PROFILE_SPECIFIER = "";
				SDKROOT = iphoneos;
				SWIFT_ACTIVE_COMPILATION_CONDITIONS = DEBUG;
				SWIFT_OPTIMIZATION_LEVEL = "-Onone";
				TARGETED_DEVICE_FAMILY = "1,2";
			};
			name = Debug;
		};
		371150B61E2962D8004A45D4 /* Release */ = {
			isa = XCBuildConfiguration;
			buildSettings = {
				ASSETCATALOG_COMPILER_APPICON_NAME = AppIcon;
				CLANG_ANALYZER_NONNULL = YES;
				CLANG_WARN_INFINITE_RECURSION = YES;
				CLANG_WARN_SUSPICIOUS_MOVE = YES;
				CODE_SIGN_ENTITLEMENTS = "Valet iOS Test Host App/Valet iOS Test Host App.entitlements";
				"CODE_SIGN_IDENTITY[sdk=iphoneos*]" = "iPhone Developer";
				CODE_SIGN_STYLE = Automatic;
				COPY_PHASE_STRIP = NO;
				DEBUG_INFORMATION_FORMAT = "dwarf-with-dsym";
				DEVELOPMENT_TEAM = "";
				GCC_NO_COMMON_BLOCKS = YES;
				INFOPLIST_FILE = "Valet iOS Test Host App/Info.plist";
				LD_RUNPATH_SEARCH_PATHS = "$(inherited) @executable_path/Frameworks";
				PRODUCT_BUNDLE_IDENTIFIER = "com.squareup.Valet-iOS-Test-Host-App";
				PRODUCT_NAME = "$(TARGET_NAME)";
				PROVISIONING_PROFILE_SPECIFIER = "";
				SDKROOT = iphoneos;
				SWIFT_OPTIMIZATION_LEVEL = "-Owholemodule";
				TARGETED_DEVICE_FAMILY = "1,2";
			};
			name = Release;
		};
		EA1E1F951A8C46090067C991 /* Debug */ = {
			isa = XCBuildConfiguration;
			buildSettings = {
				ALWAYS_SEARCH_USER_PATHS = NO;
				CLANG_ANALYZER_LOCALIZABILITY_NONLOCALIZED = YES;
				CLANG_CXX_LANGUAGE_STANDARD = "gnu++0x";
				CLANG_CXX_LIBRARY = "libc++";
				CLANG_ENABLE_MODULES = YES;
				CLANG_ENABLE_OBJC_ARC = YES;
				CLANG_WARN_BLOCK_CAPTURE_AUTORELEASING = YES;
				CLANG_WARN_BOOL_CONVERSION = YES;
				CLANG_WARN_COMMA = YES;
				CLANG_WARN_CONSTANT_CONVERSION = YES;
				CLANG_WARN_DEPRECATED_OBJC_IMPLEMENTATIONS = YES;
				CLANG_WARN_DIRECT_OBJC_ISA_USAGE = YES_ERROR;
				CLANG_WARN_DOCUMENTATION_COMMENTS = YES;
				CLANG_WARN_EMPTY_BODY = YES;
				CLANG_WARN_ENUM_CONVERSION = YES;
				CLANG_WARN_INFINITE_RECURSION = YES;
				CLANG_WARN_INT_CONVERSION = YES;
				CLANG_WARN_NON_LITERAL_NULL_CONVERSION = YES;
				CLANG_WARN_OBJC_IMPLICIT_RETAIN_SELF = YES;
				CLANG_WARN_OBJC_LITERAL_CONVERSION = YES;
				CLANG_WARN_OBJC_ROOT_CLASS = YES_ERROR;
				CLANG_WARN_RANGE_LOOP_ANALYSIS = YES;
				CLANG_WARN_STRICT_PROTOTYPES = YES;
				CLANG_WARN_SUSPICIOUS_MOVE = YES;
				CLANG_WARN_UNREACHABLE_CODE = YES;
				CLANG_WARN__DUPLICATE_METHOD_MATCH = YES;
				COPY_PHASE_STRIP = NO;
				ENABLE_STRICT_OBJC_MSGSEND = YES;
				ENABLE_TESTABILITY = YES;
				FRAMEWORK_SEARCH_PATHS = "$(SRCROOT)";
				GCC_C_LANGUAGE_STANDARD = gnu99;
				GCC_DYNAMIC_NO_PIC = NO;
				GCC_NO_COMMON_BLOCKS = YES;
				GCC_OPTIMIZATION_LEVEL = 0;
				GCC_PREPROCESSOR_DEFINITIONS = (
					"DEBUG=1",
					"$(inherited)",
				);
				GCC_SYMBOLS_PRIVATE_EXTERN = NO;
				GCC_WARN_64_TO_32_BIT_CONVERSION = YES;
				GCC_WARN_ABOUT_RETURN_TYPE = YES_ERROR;
				GCC_WARN_UNDECLARED_SELECTOR = YES;
				GCC_WARN_UNINITIALIZED_AUTOS = YES_AGGRESSIVE;
				GCC_WARN_UNUSED_FUNCTION = YES;
				GCC_WARN_UNUSED_VARIABLE = YES;
				INFOPLIST_FILE = Sources/Info.plist;
				IPHONEOS_DEPLOYMENT_TARGET = 9.0;
				MACOSX_DEPLOYMENT_TARGET = 10.11;
				MTL_ENABLE_DEBUG_INFO = YES;
				ONLY_ACTIVE_ARCH = YES;
				PRODUCT_BUNDLE_IDENTIFIER = com.squareup.Valet;
				PRODUCT_NAME = Valet;
				SWIFT_VERSION = 5.0;
				TVOS_DEPLOYMENT_TARGET = 9.0;
				WATCHOS_DEPLOYMENT_TARGET = 2.0;
			};
			name = Debug;
		};
		EA1E1F961A8C46090067C991 /* Release */ = {
			isa = XCBuildConfiguration;
			buildSettings = {
				ALWAYS_SEARCH_USER_PATHS = NO;
				CLANG_ANALYZER_LOCALIZABILITY_NONLOCALIZED = YES;
				CLANG_CXX_LANGUAGE_STANDARD = "gnu++0x";
				CLANG_CXX_LIBRARY = "libc++";
				CLANG_ENABLE_MODULES = YES;
				CLANG_ENABLE_OBJC_ARC = YES;
				CLANG_WARN_BLOCK_CAPTURE_AUTORELEASING = YES;
				CLANG_WARN_BOOL_CONVERSION = YES;
				CLANG_WARN_COMMA = YES;
				CLANG_WARN_CONSTANT_CONVERSION = YES;
				CLANG_WARN_DEPRECATED_OBJC_IMPLEMENTATIONS = YES;
				CLANG_WARN_DIRECT_OBJC_ISA_USAGE = YES_ERROR;
				CLANG_WARN_DOCUMENTATION_COMMENTS = YES;
				CLANG_WARN_EMPTY_BODY = YES;
				CLANG_WARN_ENUM_CONVERSION = YES;
				CLANG_WARN_INFINITE_RECURSION = YES;
				CLANG_WARN_INT_CONVERSION = YES;
				CLANG_WARN_NON_LITERAL_NULL_CONVERSION = YES;
				CLANG_WARN_OBJC_IMPLICIT_RETAIN_SELF = YES;
				CLANG_WARN_OBJC_LITERAL_CONVERSION = YES;
				CLANG_WARN_OBJC_ROOT_CLASS = YES_ERROR;
				CLANG_WARN_RANGE_LOOP_ANALYSIS = YES;
				CLANG_WARN_STRICT_PROTOTYPES = YES;
				CLANG_WARN_SUSPICIOUS_MOVE = YES;
				CLANG_WARN_UNREACHABLE_CODE = YES;
				CLANG_WARN__DUPLICATE_METHOD_MATCH = YES;
				COPY_PHASE_STRIP = YES;
				ENABLE_NS_ASSERTIONS = NO;
				ENABLE_STRICT_OBJC_MSGSEND = YES;
				FRAMEWORK_SEARCH_PATHS = "$(SRCROOT)";
				GCC_C_LANGUAGE_STANDARD = gnu99;
				GCC_NO_COMMON_BLOCKS = YES;
				GCC_WARN_64_TO_32_BIT_CONVERSION = YES;
				GCC_WARN_ABOUT_RETURN_TYPE = YES_ERROR;
				GCC_WARN_UNDECLARED_SELECTOR = YES;
				GCC_WARN_UNINITIALIZED_AUTOS = YES_AGGRESSIVE;
				GCC_WARN_UNUSED_FUNCTION = YES;
				GCC_WARN_UNUSED_VARIABLE = YES;
				INFOPLIST_FILE = Sources/Info.plist;
				IPHONEOS_DEPLOYMENT_TARGET = 9.0;
				MACOSX_DEPLOYMENT_TARGET = 10.11;
				MTL_ENABLE_DEBUG_INFO = NO;
				PRODUCT_BUNDLE_IDENTIFIER = com.squareup.Valet;
				PRODUCT_NAME = Valet;
				SWIFT_OPTIMIZATION_LEVEL = "-Owholemodule";
				SWIFT_VERSION = 5.0;
				TVOS_DEPLOYMENT_TARGET = 9.0;
				VALIDATE_PRODUCT = YES;
				WATCHOS_DEPLOYMENT_TARGET = 2.0;
			};
			name = Release;
		};
		EA1E1F9B1A8C46090067C991 /* Debug */ = {
			isa = XCBuildConfiguration;
			buildSettings = {
				ALWAYS_EMBED_SWIFT_STANDARD_LIBRARIES = YES;
				CLANG_ENABLE_MODULES = YES;
				"CODE_SIGN_IDENTITY[sdk=iphoneos*]" = "iPhone Developer";
				DEVELOPMENT_TEAM = "";
				GCC_PREPROCESSOR_DEFINITIONS = (
					"DEBUG=1",
					"$(inherited)",
				);
				GCC_TREAT_WARNINGS_AS_ERRORS = YES;
				INFOPLIST_FILE = Tests/Info.plist;
				LD_RUNPATH_SEARCH_PATHS = "$(inherited) @executable_path/Frameworks @loader_path/Frameworks";
				PRODUCT_BUNDLE_IDENTIFIER = "com.squareup.$(PRODUCT_NAME:rfc1034identifier)";
				PRODUCT_NAME = "$(TARGET_NAME)";
				SDKROOT = iphoneos;
				SWIFT_OPTIMIZATION_LEVEL = "-Onone";
				SWIFT_VERSION = 5.0;
				TEST_HOST = "$(BUILT_PRODUCTS_DIR)/Valet iOS Test Host App.app/Valet iOS Test Host App";
			};
			name = Debug;
		};
		EA1E1F9C1A8C46090067C991 /* Release */ = {
			isa = XCBuildConfiguration;
			buildSettings = {
				ALWAYS_EMBED_SWIFT_STANDARD_LIBRARIES = YES;
				CLANG_ENABLE_MODULES = YES;
				"CODE_SIGN_IDENTITY[sdk=iphoneos*]" = "iPhone Developer";
				DEVELOPMENT_TEAM = "";
				GCC_TREAT_WARNINGS_AS_ERRORS = YES;
				INFOPLIST_FILE = Tests/Info.plist;
				LD_RUNPATH_SEARCH_PATHS = "$(inherited) @executable_path/Frameworks @loader_path/Frameworks";
				PRODUCT_BUNDLE_IDENTIFIER = "com.squareup.$(PRODUCT_NAME:rfc1034identifier)";
				PRODUCT_NAME = "$(TARGET_NAME)";
				SDKROOT = iphoneos;
				SWIFT_VERSION = 5.0;
				TEST_HOST = "$(BUILT_PRODUCTS_DIR)/Valet iOS Test Host App.app/Valet iOS Test Host App";
			};
			name = Release;
		};
		EAEAA8951B167A8700F7AA98 /* Debug */ = {
			isa = XCBuildConfiguration;
			buildSettings = {
				ALWAYS_EMBED_SWIFT_STANDARD_LIBRARIES = YES;
				CLANG_ENABLE_MODULES = YES;
				COMBINE_HIDPI_IMAGES = YES;
				DEBUG_INFORMATION_FORMAT = dwarf;
				FRAMEWORK_SEARCH_PATHS = (
					"$(DEVELOPER_FRAMEWORKS_DIR)",
					"$(inherited)",
				);
				GCC_NO_COMMON_BLOCKS = YES;
				GCC_PREPROCESSOR_DEFINITIONS = (
					"DEBUG=1",
					"$(inherited)",
				);
				GCC_TREAT_WARNINGS_AS_ERRORS = YES;
				INFOPLIST_FILE = Tests/Info.plist;
				LD_RUNPATH_SEARCH_PATHS = "$(inherited) @executable_path/../Frameworks @loader_path/../Frameworks";
				PRODUCT_BUNDLE_IDENTIFIER = "com.squareup.$(PRODUCT_NAME:rfc1034identifier)";
				PRODUCT_NAME = "$(TARGET_NAME)";
				SDKROOT = macosx;
				SWIFT_OPTIMIZATION_LEVEL = "-Onone";
				SWIFT_VERSION = 5.0;
			};
			name = Debug;
		};
		EAEAA8961B167A8700F7AA98 /* Release */ = {
			isa = XCBuildConfiguration;
			buildSettings = {
				ALWAYS_EMBED_SWIFT_STANDARD_LIBRARIES = YES;
				CLANG_ENABLE_MODULES = YES;
				COMBINE_HIDPI_IMAGES = YES;
				COPY_PHASE_STRIP = NO;
				DEBUG_INFORMATION_FORMAT = "dwarf-with-dsym";
				FRAMEWORK_SEARCH_PATHS = (
					"$(DEVELOPER_FRAMEWORKS_DIR)",
					"$(inherited)",
				);
				GCC_NO_COMMON_BLOCKS = YES;
				GCC_TREAT_WARNINGS_AS_ERRORS = YES;
				INFOPLIST_FILE = Tests/Info.plist;
				LD_RUNPATH_SEARCH_PATHS = "$(inherited) @executable_path/../Frameworks @loader_path/../Frameworks";
				PRODUCT_BUNDLE_IDENTIFIER = "com.squareup.$(PRODUCT_NAME:rfc1034identifier)";
				PRODUCT_NAME = "$(TARGET_NAME)";
				SDKROOT = macosx;
				SWIFT_VERSION = 5.0;
			};
			name = Release;
		};
		EAF894951B053E0700EDAD6C /* Debug */ = {
			isa = XCBuildConfiguration;
			buildSettings = {
				ALWAYS_EMBED_SWIFT_STANDARD_LIBRARIES = YES;
				ASSETCATALOG_COMPILER_APPICON_NAME = AppIcon;
				CLANG_ENABLE_MODULES = YES;
				"CODE_SIGN_IDENTITY[sdk=iphoneos*]" = "iPhone Developer";
				DEBUG_INFORMATION_FORMAT = "dwarf-with-dsym";
				DEVELOPMENT_TEAM = "";
				GCC_NO_COMMON_BLOCKS = YES;
				GCC_PREPROCESSOR_DEFINITIONS = (
					"DEBUG=1",
					"$(inherited)",
				);
				GCC_TREAT_WARNINGS_AS_ERRORS = YES;
				INFOPLIST_FILE = ValetTouchIDTest/Info.plist;
				LD_RUNPATH_SEARCH_PATHS = "$(inherited) @executable_path/Frameworks";
				PRODUCT_BUNDLE_IDENTIFIER = com.squareup.ValetTouchIDTestApp;
				PRODUCT_NAME = "$(TARGET_NAME)";
				SDKROOT = iphoneos;
				SWIFT_OBJC_BRIDGING_HEADER = "ValetTouchIDTest/ValetTouchIDTest-Bridging-Header.h";
				SWIFT_OPTIMIZATION_LEVEL = "-Onone";
			};
			name = Debug;
		};
		EAF894961B053E0700EDAD6C /* Release */ = {
			isa = XCBuildConfiguration;
			buildSettings = {
				ALWAYS_EMBED_SWIFT_STANDARD_LIBRARIES = YES;
				ASSETCATALOG_COMPILER_APPICON_NAME = AppIcon;
				CLANG_ENABLE_MODULES = YES;
				"CODE_SIGN_IDENTITY[sdk=iphoneos*]" = "iPhone Developer";
				COPY_PHASE_STRIP = NO;
				DEBUG_INFORMATION_FORMAT = "dwarf-with-dsym";
				DEVELOPMENT_TEAM = "";
				GCC_NO_COMMON_BLOCKS = YES;
				GCC_TREAT_WARNINGS_AS_ERRORS = YES;
				INFOPLIST_FILE = ValetTouchIDTest/Info.plist;
				LD_RUNPATH_SEARCH_PATHS = "$(inherited) @executable_path/Frameworks";
				PRODUCT_BUNDLE_IDENTIFIER = com.squareup.ValetTouchIDTestApp;
				PRODUCT_NAME = "$(TARGET_NAME)";
				SDKROOT = iphoneos;
				SWIFT_OBJC_BRIDGING_HEADER = "ValetTouchIDTest/ValetTouchIDTest-Bridging-Header.h";
			};
			name = Release;
		};
/* End XCBuildConfiguration section */

/* Begin XCConfigurationList section */
		1612FDDC22A9CB2200FC1142 /* Build configuration list for PBXNativeTarget "LegacyValet iOS" */ = {
			isa = XCConfigurationList;
			buildConfigurations = (
				1612FDDD22A9CB2200FC1142 /* Debug */,
				1612FDDE22A9CB2200FC1142 /* Release */,
			);
			defaultConfigurationIsVisible = 0;
			defaultConfigurationName = Release;
		};
		1612FE1122A9CC3E00FC1142 /* Build configuration list for PBXNativeTarget "LegacyValet macOS" */ = {
			isa = XCConfigurationList;
			buildConfigurations = (
				1612FE1222A9CC3E00FC1142 /* Debug */,
				1612FE1322A9CC3E00FC1142 /* Release */,
			);
			defaultConfigurationIsVisible = 0;
			defaultConfigurationName = Release;
		};
		165CDDD2204B26D500C96C2E /* Build configuration list for PBXNativeTarget "Valet tvOS Test Host App" */ = {
			isa = XCConfigurationList;
			buildConfigurations = (
				165CDDD3204B26D500C96C2E /* Debug */,
				165CDDD4204B26D500C96C2E /* Release */,
			);
			defaultConfigurationIsVisible = 0;
			defaultConfigurationName = Release;
		};
		16B585791F71DBE00038EE30 /* Build configuration list for PBXNativeTarget "Valet macOS Test Host App" */ = {
			isa = XCConfigurationList;
			buildConfigurations = (
				16B5857A1F71DBE00038EE30 /* Debug */,
				16B5857B1F71DBE00038EE30 /* Release */,
			);
			defaultConfigurationIsVisible = 0;
			defaultConfigurationName = Release;
		};
		16C3B072204B1DB800B4D0B4 /* Build configuration list for PBXNativeTarget "Valet tvOS" */ = {
			isa = XCConfigurationList;
			buildConfigurations = (
				16C3B073204B1DB800B4D0B4 /* Debug */,
				16C3B074204B1DB800B4D0B4 /* Release */,
			);
			defaultConfigurationIsVisible = 0;
			defaultConfigurationName = Release;
		};
		16C3B09F204B1E4C00B4D0B4 /* Build configuration list for PBXNativeTarget "Valet tvOS Tests" */ = {
			isa = XCConfigurationList;
			buildConfigurations = (
				16C3B0A0204B1E4C00B4D0B4 /* Debug */,
				16C3B0A1204B1E4C00B4D0B4 /* Release */,
			);
			defaultConfigurationIsVisible = 0;
			defaultConfigurationName = Release;
		};
		16DF6ADF204B45EB00F8E0A4 /* Build configuration list for PBXNativeTarget "Valet watchOS" */ = {
			isa = XCConfigurationList;
			buildConfigurations = (
				16DF6AE0204B45EB00F8E0A4 /* Debug */,
				16DF6AE1204B45EB00F8E0A4 /* Release */,
			);
			defaultConfigurationIsVisible = 0;
			defaultConfigurationName = Release;
		};
		16DF6B0E204B496800F8E0A4 /* Build configuration list for PBXNativeTarget "Valet watchOS Test Host App Extension" */ = {
			isa = XCConfigurationList;
			buildConfigurations = (
				16DF6B0F204B496800F8E0A4 /* Debug */,
				16DF6B10204B496800F8E0A4 /* Release */,
			);
			defaultConfigurationIsVisible = 0;
			defaultConfigurationName = Release;
		};
		16DF6B12204B496800F8E0A4 /* Build configuration list for PBXNativeTarget "Valet watchOS Test Host App" */ = {
			isa = XCConfigurationList;
			buildConfigurations = (
				16DF6B13204B496800F8E0A4 /* Debug */,
				16DF6B14204B496800F8E0A4 /* Release */,
			);
			defaultConfigurationIsVisible = 0;
			defaultConfigurationName = Release;
		};
		26E682831BA8B3F900EFF4EA /* Build configuration list for PBXNativeTarget "Valet iOS" */ = {
			isa = XCConfigurationList;
			buildConfigurations = (
				26E682811BA8B3F900EFF4EA /* Debug */,
				26E682821BA8B3F900EFF4EA /* Release */,
			);
			defaultConfigurationIsVisible = 0;
			defaultConfigurationName = Release;
		};
		26E6828F1BA8B4B200EFF4EA /* Build configuration list for PBXNativeTarget "Valet Mac" */ = {
			isa = XCConfigurationList;
			buildConfigurations = (
				26E682901BA8B4B200EFF4EA /* Debug */,
				26E682911BA8B4B200EFF4EA /* Release */,
			);
			defaultConfigurationIsVisible = 0;
			defaultConfigurationName = Release;
		};
		371150B41E2962D8004A45D4 /* Build configuration list for PBXNativeTarget "Valet iOS Test Host App" */ = {
			isa = XCConfigurationList;
			buildConfigurations = (
				371150B51E2962D8004A45D4 /* Debug */,
				371150B61E2962D8004A45D4 /* Release */,
			);
			defaultConfigurationIsVisible = 0;
			defaultConfigurationName = Release;
		};
		EA1E1F7E1A8C46080067C991 /* Build configuration list for PBXProject "Valet" */ = {
			isa = XCConfigurationList;
			buildConfigurations = (
				EA1E1F951A8C46090067C991 /* Debug */,
				EA1E1F961A8C46090067C991 /* Release */,
			);
			defaultConfigurationIsVisible = 0;
			defaultConfigurationName = Release;
		};
		EA1E1F9A1A8C46090067C991 /* Build configuration list for PBXNativeTarget "Valet iOS Tests" */ = {
			isa = XCConfigurationList;
			buildConfigurations = (
				EA1E1F9B1A8C46090067C991 /* Debug */,
				EA1E1F9C1A8C46090067C991 /* Release */,
			);
			defaultConfigurationIsVisible = 0;
			defaultConfigurationName = Release;
		};
		EAEAA8981B167A8700F7AA98 /* Build configuration list for PBXNativeTarget "Valet Mac Tests" */ = {
			isa = XCConfigurationList;
			buildConfigurations = (
				EAEAA8951B167A8700F7AA98 /* Debug */,
				EAEAA8961B167A8700F7AA98 /* Release */,
			);
			defaultConfigurationIsVisible = 0;
			defaultConfigurationName = Release;
		};
		EAF894941B053E0700EDAD6C /* Build configuration list for PBXNativeTarget "ValetTouchIDTest" */ = {
			isa = XCConfigurationList;
			buildConfigurations = (
				EAF894951B053E0700EDAD6C /* Debug */,
				EAF894961B053E0700EDAD6C /* Release */,
			);
			defaultConfigurationIsVisible = 0;
			defaultConfigurationName = Release;
		};
/* End XCConfigurationList section */
	};
	rootObject = EA1E1F7B1A8C46080067C991 /* Project object */;
}<|MERGE_RESOLUTION|>--- conflicted
+++ resolved
@@ -128,18 +128,15 @@
 		165CDDCB204B26D400C96C2E /* ViewController.swift in Sources */ = {isa = PBXBuildFile; fileRef = 165CDDCA204B26D400C96C2E /* ViewController.swift */; };
 		165CDDCE204B26D400C96C2E /* Main.storyboard in Resources */ = {isa = PBXBuildFile; fileRef = 165CDDCC204B26D400C96C2E /* Main.storyboard */; };
 		165CDDD0204B26D500C96C2E /* Assets.xcassets in Resources */ = {isa = PBXBuildFile; fileRef = 165CDDCF204B26D500C96C2E /* Assets.xcassets */; };
-<<<<<<< HEAD
 		167E250723D62CAA00889121 /* CloudAccessibilityTests.swift in Sources */ = {isa = PBXBuildFile; fileRef = 167E250623D62CAA00889121 /* CloudAccessibilityTests.swift */; };
 		167E250823D62CAA00889121 /* CloudAccessibilityTests.swift in Sources */ = {isa = PBXBuildFile; fileRef = 167E250623D62CAA00889121 /* CloudAccessibilityTests.swift */; };
 		167E250923D62CAA00889121 /* CloudAccessibilityTests.swift in Sources */ = {isa = PBXBuildFile; fileRef = 167E250623D62CAA00889121 /* CloudAccessibilityTests.swift */; };
-=======
 		167E24FE23D6235000889121 /* KeychainErrorTests.swift in Sources */ = {isa = PBXBuildFile; fileRef = 167E24FD23D6235000889121 /* KeychainErrorTests.swift */; };
 		167E24FF23D6235000889121 /* KeychainErrorTests.swift in Sources */ = {isa = PBXBuildFile; fileRef = 167E24FD23D6235000889121 /* KeychainErrorTests.swift */; };
 		167E250023D6235000889121 /* KeychainErrorTests.swift in Sources */ = {isa = PBXBuildFile; fileRef = 167E24FD23D6235000889121 /* KeychainErrorTests.swift */; };
 		167E250223D624EF00889121 /* MigrationErrorTests.swift in Sources */ = {isa = PBXBuildFile; fileRef = 167E250123D624EF00889121 /* MigrationErrorTests.swift */; };
 		167E250323D624EF00889121 /* MigrationErrorTests.swift in Sources */ = {isa = PBXBuildFile; fileRef = 167E250123D624EF00889121 /* MigrationErrorTests.swift */; };
 		167E250423D624EF00889121 /* MigrationErrorTests.swift in Sources */ = {isa = PBXBuildFile; fileRef = 167E250123D624EF00889121 /* MigrationErrorTests.swift */; };
->>>>>>> 46924d8c
 		168909381F7199D60057F636 /* Valet.framework in Frameworks */ = {isa = PBXBuildFile; fileRef = 26E6827C1BA8B3F900EFF4EA /* Valet.framework */; };
 		168909391F7199D60057F636 /* Valet.framework in Embed Frameworks */ = {isa = PBXBuildFile; fileRef = 26E6827C1BA8B3F900EFF4EA /* Valet.framework */; settings = {ATTRIBUTES = (CodeSignOnCopy, RemoveHeadersOnCopy, ); }; };
 		1693E29523B2D24600F8D97A /* KeychainError.swift in Sources */ = {isa = PBXBuildFile; fileRef = 1693E29423B2D24600F8D97A /* KeychainError.swift */; };
@@ -416,13 +413,10 @@
 		165CDDCF204B26D500C96C2E /* Assets.xcassets */ = {isa = PBXFileReference; lastKnownFileType = folder.assetcatalog; path = Assets.xcassets; sourceTree = "<group>"; };
 		165CDDD1204B26D500C96C2E /* Info.plist */ = {isa = PBXFileReference; lastKnownFileType = text.plist.xml; path = Info.plist; sourceTree = "<group>"; };
 		165CDDD5204B26F700C96C2E /* Valet tvOS Test Host App.entitlements */ = {isa = PBXFileReference; lastKnownFileType = text.plist.entitlements; path = "Valet tvOS Test Host App.entitlements"; sourceTree = "<group>"; };
-<<<<<<< HEAD
 		167E250623D62CAA00889121 /* CloudAccessibilityTests.swift */ = {isa = PBXFileReference; fileEncoding = 4; lastKnownFileType = sourcecode.swift; path = CloudAccessibilityTests.swift; sourceTree = "<group>"; };
-=======
 		167E24FD23D6235000889121 /* KeychainErrorTests.swift */ = {isa = PBXFileReference; lastKnownFileType = sourcecode.swift; path = KeychainErrorTests.swift; sourceTree = "<group>"; };
 		167E250123D624EF00889121 /* MigrationErrorTests.swift */ = {isa = PBXFileReference; fileEncoding = 4; lastKnownFileType = sourcecode.swift; path = MigrationErrorTests.swift; sourceTree = "<group>"; };
 		1693E29423B2D24600F8D97A /* KeychainError.swift */ = {isa = PBXFileReference; fileEncoding = 4; lastKnownFileType = sourcecode.swift; path = KeychainError.swift; sourceTree = "<group>"; };
->>>>>>> 46924d8c
 		169E9A6423D181DC001B69F5 /* VALSinglePromptSecureEnclaveValetTests.m */ = {isa = PBXFileReference; fileEncoding = 4; lastKnownFileType = sourcecode.c.objc; path = VALSinglePromptSecureEnclaveValetTests.m; sourceTree = "<group>"; };
 		169E9A6523D181DC001B69F5 /* VALValetTests.m */ = {isa = PBXFileReference; fileEncoding = 4; lastKnownFileType = sourcecode.c.objc; path = VALValetTests.m; sourceTree = "<group>"; };
 		169E9A6623D181DC001B69F5 /* VALSecureEnclaveValetTests.m */ = {isa = PBXFileReference; fileEncoding = 4; lastKnownFileType = sourcecode.c.objc; path = VALSecureEnclaveValetTests.m; sourceTree = "<group>"; };
@@ -1678,11 +1672,8 @@
 				1612FD2622A9C95500FC1142 /* ValetIntegrationTests.swift in Sources */,
 				1612FD2022A9C95500FC1142 /* ValetBackwardsCompatibilityTests.swift in Sources */,
 				169E9A6D23D181DC001B69F5 /* VALSecureEnclaveValetTests.m in Sources */,
-<<<<<<< HEAD
 				167E250723D62CAA00889121 /* CloudAccessibilityTests.swift in Sources */,
-=======
 				167E24FE23D6235000889121 /* KeychainErrorTests.swift in Sources */,
->>>>>>> 46924d8c
 				1612FD1A22A9C95500FC1142 /* SynchronizableBackwardsCompatibilityTests.swift in Sources */,
 			);
 			runOnlyForDeploymentPostprocessing = 0;
@@ -1701,12 +1692,9 @@
 				1612FD3022A9C95500FC1142 /* SecureEnclaveTests.swift in Sources */,
 				1612FD3322A9C95500FC1142 /* CloudTests.swift in Sources */,
 				1612FD3822A9C96900FC1142 /* MacTests.swift in Sources */,
-<<<<<<< HEAD
 				167E250823D62CAA00889121 /* CloudAccessibilityTests.swift in Sources */,
-=======
 				167E24FF23D6235000889121 /* KeychainErrorTests.swift in Sources */,
 				167E250323D624EF00889121 /* MigrationErrorTests.swift in Sources */,
->>>>>>> 46924d8c
 				1612FD2D22A9C95500FC1142 /* SinglePromptSecureEnclaveTests.swift in Sources */,
 				169E9A6823D181DC001B69F5 /* VALSinglePromptSecureEnclaveValetTests.m in Sources */,
 				169E9A6E23D181DC001B69F5 /* VALSecureEnclaveValetTests.m in Sources */,
